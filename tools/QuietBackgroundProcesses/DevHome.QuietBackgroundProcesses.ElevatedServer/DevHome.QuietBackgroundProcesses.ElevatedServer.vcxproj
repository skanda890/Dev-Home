--- conflicted
+++ resolved
@@ -1,217 +1,183 @@
-<?xml version="1.0" encoding="utf-8"?>
-<Project DefaultTargets="Build" ToolsVersion="15.0" xmlns="http://schemas.microsoft.com/developer/msbuild/2003">
-  <PropertyGroup Label="Globals">
-    <Language>C++</Language>
-  </PropertyGroup>
-  <Import Project="$(SolutionDir)ToolingVersions.props" />
-  <Import Project="$(SolutionDir)Directory.CppBuild.props" />
-<<<<<<< HEAD
-  <Import Project="..\..\..\packages\Microsoft.Internal.Windows.DevHome.Helpers.1.0.20240709-x2135\build\native\Microsoft.Internal.Windows.DevHome.Helpers.props" Condition="Exists('..\..\..\packages\Microsoft.Internal.Windows.DevHome.Helpers.1.0.20240709-x2135\build\native\Microsoft.Internal.Windows.DevHome.Helpers.props')" />
-=======
-  <Import Project="..\..\..\packages\Microsoft.Internal.Windows.DevHome.Helpers.1.0.20240605-x2134\build\native\Microsoft.Internal.Windows.DevHome.Helpers.props" Condition="Exists('..\..\..\packages\Microsoft.Internal.Windows.DevHome.Helpers.1.0.20240605-x2134\build\native\Microsoft.Internal.Windows.DevHome.Helpers.props')" />
->>>>>>> 20cb0f84
-  <PropertyGroup Label="Globals">
-    <CppWinRTOptimized>true</CppWinRTOptimized>
-    <CppWinRTRootNamespaceAutoMerge>true</CppWinRTRootNamespaceAutoMerge>
-    <CppWinRTGenerateWindowsMetadata>true</CppWinRTGenerateWindowsMetadata>
-    <MinimalCoreWin>true</MinimalCoreWin>
-    <ProjectGuid>{75945141-03ac-4c40-a586-16d463a0ac1b}</ProjectGuid>
-    <ProjectName>DevHome.QuietBackgroundProcesses.ElevatedServer</ProjectName>
-    <RootNamespace>DevHome.QuietBackgroundProcesses</RootNamespace>
-    <DefaultLanguage>en-US</DefaultLanguage>
-    <MinimumVisualStudioVersion>14.0</MinimumVisualStudioVersion>
-    <AppContainerApplication>true</AppContainerApplication>
-    <ApplicationType>Windows Store</ApplicationType>
-    <ApplicationTypeRevision>10.0</ApplicationTypeRevision>
-    <WindowsTargetPlatformVersion Condition=" '$(WindowsTargetPlatformVersion)' == '' ">10.0.22621.0</WindowsTargetPlatformVersion>
-    <WindowsTargetPlatformMinVersion>10.0.17134.0</WindowsTargetPlatformMinVersion>
-    <WindowsAppContainer>false</WindowsAppContainer>
-    <DesktopCompatible>true</DesktopCompatible>
-    <OutDir>$(CppOutDir)</OutDir>
-  </PropertyGroup>
-  <Import Project="$(VCTargetsPath)\Microsoft.Cpp.Default.props" />
-  <ItemGroup Label="ProjectConfigurations">
-    <ProjectConfiguration Include="Debug_FailFast|ARM">
-      <Configuration>Debug_FailFast</Configuration>
-      <Platform>ARM</Platform>
-    </ProjectConfiguration>
-    <ProjectConfiguration Include="Debug_FailFast|ARM64">
-      <Configuration>Debug_FailFast</Configuration>
-      <Platform>ARM64</Platform>
-    </ProjectConfiguration>
-    <ProjectConfiguration Include="Debug_FailFast|Win32">
-      <Configuration>Debug_FailFast</Configuration>
-      <Platform>Win32</Platform>
-    </ProjectConfiguration>
-    <ProjectConfiguration Include="Debug_FailFast|x64">
-      <Configuration>Debug_FailFast</Configuration>
-      <Platform>x64</Platform>
-    </ProjectConfiguration>
-    <ProjectConfiguration Include="Debug|ARM">
-      <Configuration>Debug</Configuration>
-      <Platform>ARM</Platform>
-    </ProjectConfiguration>
-    <ProjectConfiguration Include="Debug|ARM64">
-      <Configuration>Debug</Configuration>
-      <Platform>ARM64</Platform>
-    </ProjectConfiguration>
-    <ProjectConfiguration Include="Debug|Win32">
-      <Configuration>Debug</Configuration>
-      <Platform>Win32</Platform>
-    </ProjectConfiguration>
-    <ProjectConfiguration Include="Debug|x64">
-      <Configuration>Debug</Configuration>
-      <Platform>x64</Platform>
-    </ProjectConfiguration>
-    <ProjectConfiguration Include="Release|ARM">
-      <Configuration>Release</Configuration>
-      <Platform>ARM</Platform>
-    </ProjectConfiguration>
-    <ProjectConfiguration Include="Release|ARM64">
-      <Configuration>Release</Configuration>
-      <Platform>ARM64</Platform>
-    </ProjectConfiguration>
-    <ProjectConfiguration Include="Release|Win32">
-      <Configuration>Release</Configuration>
-      <Platform>Win32</Platform>
-    </ProjectConfiguration>
-    <ProjectConfiguration Include="Release|x64">
-      <Configuration>Release</Configuration>
-      <Platform>x64</Platform>
-    </ProjectConfiguration>
-  </ItemGroup>
-  <PropertyGroup Label="Globals">
-    <OutDir>$(CppOutDir)</OutDir>
-  </PropertyGroup>
-  <PropertyGroup Label="Configuration">
-    <ConfigurationType>Application</ConfigurationType>
-    <PlatformToolset>v143</PlatformToolset>
-    <PlatformToolset Condition="'$(VisualStudioVersion)' == '16.0'">v142</PlatformToolset>
-    <PlatformToolset Condition="'$(VisualStudioVersion)' == '15.0'">v141</PlatformToolset>
-    <PlatformToolset Condition="'$(VisualStudioVersion)' == '14.0'">v140</PlatformToolset>
-    <CharacterSet>Unicode</CharacterSet>
-    <GenerateManifest>false</GenerateManifest>
-  </PropertyGroup>
-  <PropertyGroup Condition="'$(Configuration)'=='Debug'" Label="Configuration">
-    <UseDebugLibraries>true</UseDebugLibraries>
-    <LinkIncremental>true</LinkIncremental>
-  </PropertyGroup>
-  <PropertyGroup Condition="'$(Configuration)'=='Debug_FailFast'" Label="Configuration">
-    <UseDebugLibraries>true</UseDebugLibraries>
-    <LinkIncremental>true</LinkIncremental>
-  </PropertyGroup>
-  <PropertyGroup Condition="'$(Configuration)'=='Release'" Label="Configuration">
-    <UseDebugLibraries>false</UseDebugLibraries>
-    <WholeProgramOptimization>true</WholeProgramOptimization>
-    <LinkIncremental>false</LinkIncremental>
-  </PropertyGroup>
-  <Import Project="$(VCTargetsPath)\Microsoft.Cpp.props" />
-  <ImportGroup Label="ExtensionSettings">
-  </ImportGroup>
-  <ImportGroup Label="Shared">
-  </ImportGroup>
-  <ImportGroup Label="PropertySheets">
-    <Import Project="$(UserRootDir)\Microsoft.Cpp.$(Platform).user.props" Condition="exists('$(UserRootDir)\Microsoft.Cpp.$(Platform).user.props')" Label="LocalAppDataPlatform" />
-  </ImportGroup>
-  <ImportGroup Label="PropertySheets">
-    <Import Project="PropertySheet.props" />
-  </ImportGroup>
-  <PropertyGroup Label="UserMacros" />
-  <PropertyGroup />
-  <ItemDefinitionGroup>
-    <ClCompile>
-      <PrecompiledHeader>Use</PrecompiledHeader>
-      <PrecompiledHeaderFile>pch.h</PrecompiledHeaderFile>
-      <PrecompiledHeaderOutputFile>$(IntDir)pch.pch</PrecompiledHeaderOutputFile>
-      <WarningLevel>Level4</WarningLevel>
-      <AdditionalOptions>%(AdditionalOptions) /bigobj</AdditionalOptions>
-      <PreprocessorDefinitions>_WINRT_DLL;WIN32_LEAN_AND_MEAN;WINRT_LEAN_AND_MEAN;%(PreprocessorDefinitions)</PreprocessorDefinitions>
-    </ClCompile>
-    <Link>
-      <SubSystem>Windows</SubSystem>
-      <GenerateWindowsMetadata>false</GenerateWindowsMetadata>
-      <ModuleDefinitionFile>
-      </ModuleDefinitionFile>
-    </Link>
-  </ItemDefinitionGroup>
-  <ItemDefinitionGroup>
-    <ClCompile>
-      <LanguageStandard>stdcpp20</LanguageStandard>
-      <AdditionalIncludeDirectories>$(SolutionDir)telemetry\DevHome.Telemetry.Native\inc;$(ProjectDir)..\DevHome.QuietBackgroundProcesses.Common\;$(ProjectDir)..\DevHome.QuietBackgroundProcesses.Common\$(GeneratedFilesDir)midl;$(ProjectDir)..\DevHome.QuietBackgroundProcesses.PerformanceRecorderEngine\;%(AdditionalIncludeDirectories)</AdditionalIncludeDirectories>
-    </ClCompile>
-    <Link>
-      <AdditionalDependencies>onecore.lib;%(AdditionalDependencies)</AdditionalDependencies>
-    </Link>
-  </ItemDefinitionGroup>
-  <ItemDefinitionGroup Condition="'$(Configuration)'=='Debug'">
-    <ClCompile>
-      <PreprocessorDefinitions>_DEBUG;%(PreprocessorDefinitions)</PreprocessorDefinitions>
-      <Optimization>Disabled</Optimization>
-    </ClCompile>
-  </ItemDefinitionGroup>
-  <ItemDefinitionGroup Condition="'$(Configuration)'=='Debug_FailFast'">
-    <ClCompile>
-      <PreprocessorDefinitions>_DEBUG;%(PreprocessorDefinitions)</PreprocessorDefinitions>
-      <Optimization>Disabled</Optimization>
-    </ClCompile>
-  </ItemDefinitionGroup>
-  <ItemDefinitionGroup Condition="'$(Configuration)'=='Release'">
-    <ClCompile>
-      <PreprocessorDefinitions>NDEBUG;%(PreprocessorDefinitions)</PreprocessorDefinitions>
-    </ClCompile>
-    <Link>
-      <EnableCOMDATFolding>true</EnableCOMDATFolding>
-      <OptimizeReferences>true</OptimizeReferences>
-    </Link>
-  </ItemDefinitionGroup>
-  <ItemGroup>
-    <ClInclude Include="Helpers.h" />
-    <ClInclude Include="TimedQuietSession.h" />
-    <ClInclude Include="pch.h" />
-    <ClInclude Include="QuietState.h" />
-    <ClInclude Include="Timer.h" />
-  </ItemGroup>
-  <ItemGroup>
-    <ClCompile Include="Helpers.cpp" />
-    <ClCompile Include="main.cpp" />
-    <ClCompile Include="pch.cpp">
-      <PrecompiledHeader>Create</PrecompiledHeader>
-    </ClCompile>
-    <ClCompile Include="PerformanceRecorderEngineWinrt.cpp" />
-    <ClCompile Include="QuietBackgroundProcessesSession.cpp" />
-    <ClCompile Include="QuietState.cpp" />
-  </ItemGroup>
-  <ItemGroup>
-    <None Include="packages.config" />
-  </ItemGroup>
-  <ItemGroup>
-    <None Include="PropertySheet.props" />
-  </ItemGroup>
-  <ItemGroup>
-    <ProjectReference Include="..\..\..\telemetry\DevHome.Telemetry.Native\DevHome.Telemetry.Native.vcxproj">
-      <Project>{8eb52f7d-d216-49ff-bf16-de06e4695950}</Project>
-    </ProjectReference>
-    <ProjectReference Include="..\DevHome.QuietBackgroundProcesses.Common\DevHome.QuietBackgroundProcesses.Common.vcxproj">
-      <Project>{4b370e2f-fb1d-4887-90bf-3b72517485ce}</Project>
-    </ProjectReference>
-    <ProjectReference Include="..\DevHome.QuietBackgroundProcesses.PerformanceRecorderEngine\DevHome.QuietBackgroundProcesses.PerformanceRecorderEngine.vcxproj">
-      <Project>{af5a7fa0-e3e8-44c8-8830-31dd08f583e8}</Project>
-    </ProjectReference>
-  </ItemGroup>
-  <Import Project="$(SolutionDir)telemetry\DevHome.Telemetry.Native\DevHome.Telemetry.Native.targets" />
-  <Import Project="$(VCTargetsPath)\Microsoft.Cpp.targets" />
-  <ImportGroup Label="ExtensionTargets">
-    <Import Project="..\..\..\packages\Microsoft.Windows.ImplementationLibrary.1.0.240122.1\build\native\Microsoft.Windows.ImplementationLibrary.targets" Condition="Exists('..\..\..\packages\Microsoft.Windows.ImplementationLibrary.1.0.240122.1\build\native\Microsoft.Windows.ImplementationLibrary.targets')" />
-  </ImportGroup>
-  <Target Name="EnsureNuGetPackageBuildImports" BeforeTargets="PrepareForBuild">
-    <PropertyGroup>
-      <ErrorText>This project references NuGet package(s) that are missing on this computer. Use NuGet Package Restore to download them.  For more information, see http://go.microsoft.com/fwlink/?LinkID=322105. The missing file is {0}.</ErrorText>
-    </PropertyGroup>
-    <Error Condition="!Exists('..\..\..\packages\Microsoft.Windows.ImplementationLibrary.1.0.240122.1\build\native\Microsoft.Windows.ImplementationLibrary.targets')" Text="$([System.String]::Format('$(ErrorText)', '..\..\..\packages\Microsoft.Windows.ImplementationLibrary.1.0.240122.1\build\native\Microsoft.Windows.ImplementationLibrary.targets'))" />
-<<<<<<< HEAD
-    <Error Condition="!Exists('..\..\..\packages\Microsoft.Internal.Windows.DevHome.Helpers.1.0.20240709-x2135\build\native\Microsoft.Internal.Windows.DevHome.Helpers.props')" Text="$([System.String]::Format('$(ErrorText)', '..\..\..\packages\Microsoft.Internal.Windows.DevHome.Helpers.1.0.20240709-x2135\build\native\Microsoft.Internal.Windows.DevHome.Helpers.props'))" />
-=======
-    <Error Condition="!Exists('..\..\..\packages\Microsoft.Internal.Windows.DevHome.Helpers.1.0.20240605-x2134\build\native\Microsoft.Internal.Windows.DevHome.Helpers.props')" Text="$([System.String]::Format('$(ErrorText)', '..\..\..\packages\Microsoft.Internal.Windows.DevHome.Helpers.1.0.20240605-x2134\build\native\Microsoft.Internal.Windows.DevHome.Helpers.props'))" />
->>>>>>> 20cb0f84
-  </Target>
+<?xml version="1.0" encoding="utf-8"?>
+<Project DefaultTargets="Build" ToolsVersion="15.0" xmlns="http://schemas.microsoft.com/developer/msbuild/2003">
+  <PropertyGroup Label="Globals">
+    <Language>C++</Language>
+  </PropertyGroup>
+  <Import Project="$(SolutionDir)ToolingVersions.props" />
+  <Import Project="$(SolutionDir)Directory.CppBuild.props" />
+  <Import Project="..\..\..\packages\Microsoft.Internal.Windows.DevHome.Helpers.1.0.20240605-x2134\build\native\Microsoft.Internal.Windows.DevHome.Helpers.props" Condition="Exists('..\..\..\packages\Microsoft.Internal.Windows.DevHome.Helpers.1.0.20240605-x2134\build\native\Microsoft.Internal.Windows.DevHome.Helpers.props')" />
+  <PropertyGroup Label="Globals">
+    <CppWinRTOptimized>true</CppWinRTOptimized>
+    <CppWinRTRootNamespaceAutoMerge>true</CppWinRTRootNamespaceAutoMerge>
+    <CppWinRTGenerateWindowsMetadata>true</CppWinRTGenerateWindowsMetadata>
+    <MinimalCoreWin>true</MinimalCoreWin>
+    <ProjectGuid>{75945141-03ac-4c40-a586-16d463a0ac1b}</ProjectGuid>
+    <ProjectName>DevHome.QuietBackgroundProcesses.ElevatedServer</ProjectName>
+    <RootNamespace>DevHome.QuietBackgroundProcesses</RootNamespace>
+    <DefaultLanguage>en-US</DefaultLanguage>
+    <MinimumVisualStudioVersion>14.0</MinimumVisualStudioVersion>
+    <AppContainerApplication>true</AppContainerApplication>
+    <ApplicationType>Windows Store</ApplicationType>
+    <ApplicationTypeRevision>10.0</ApplicationTypeRevision>
+    <WindowsTargetPlatformVersion Condition=" '$(WindowsTargetPlatformVersion)' == '' ">10.0.22621.0</WindowsTargetPlatformVersion>
+    <WindowsTargetPlatformMinVersion>10.0.17134.0</WindowsTargetPlatformMinVersion>
+    <WindowsAppContainer>false</WindowsAppContainer>
+    <DesktopCompatible>true</DesktopCompatible>
+    <OutDir>$(CppOutDir)</OutDir>
+  </PropertyGroup>
+  <Import Project="$(VCTargetsPath)\Microsoft.Cpp.Default.props" />
+  <ItemGroup Label="ProjectConfigurations">
+    <ProjectConfiguration Include="Debug|ARM">
+      <Configuration>Debug</Configuration>
+      <Platform>ARM</Platform>
+    </ProjectConfiguration>
+    <ProjectConfiguration Include="Debug|ARM64">
+      <Configuration>Debug</Configuration>
+      <Platform>ARM64</Platform>
+    </ProjectConfiguration>
+    <ProjectConfiguration Include="Debug|Win32">
+      <Configuration>Debug</Configuration>
+      <Platform>Win32</Platform>
+    </ProjectConfiguration>
+    <ProjectConfiguration Include="Debug|x64">
+      <Configuration>Debug</Configuration>
+      <Platform>x64</Platform>
+    </ProjectConfiguration>
+    <ProjectConfiguration Include="Release|ARM">
+      <Configuration>Release</Configuration>
+      <Platform>ARM</Platform>
+    </ProjectConfiguration>
+    <ProjectConfiguration Include="Release|ARM64">
+      <Configuration>Release</Configuration>
+      <Platform>ARM64</Platform>
+    </ProjectConfiguration>
+    <ProjectConfiguration Include="Release|Win32">
+      <Configuration>Release</Configuration>
+      <Platform>Win32</Platform>
+    </ProjectConfiguration>
+    <ProjectConfiguration Include="Release|x64">
+      <Configuration>Release</Configuration>
+      <Platform>x64</Platform>
+    </ProjectConfiguration>
+  </ItemGroup>
+  <PropertyGroup Label="Globals">
+    <OutDir>$(CppOutDir)</OutDir>
+  </PropertyGroup>
+  <PropertyGroup Label="Configuration">
+    <ConfigurationType>Application</ConfigurationType>
+    <PlatformToolset>v143</PlatformToolset>
+    <PlatformToolset Condition="'$(VisualStudioVersion)' == '16.0'">v142</PlatformToolset>
+    <PlatformToolset Condition="'$(VisualStudioVersion)' == '15.0'">v141</PlatformToolset>
+    <PlatformToolset Condition="'$(VisualStudioVersion)' == '14.0'">v140</PlatformToolset>
+    <CharacterSet>Unicode</CharacterSet>
+    <GenerateManifest>false</GenerateManifest>
+  </PropertyGroup>
+  <PropertyGroup Condition="'$(Configuration)'=='Debug'" Label="Configuration">
+    <UseDebugLibraries>true</UseDebugLibraries>
+    <LinkIncremental>true</LinkIncremental>
+  </PropertyGroup>
+  <PropertyGroup Condition="'$(Configuration)'=='Release'" Label="Configuration">
+    <UseDebugLibraries>false</UseDebugLibraries>
+    <WholeProgramOptimization>true</WholeProgramOptimization>
+    <LinkIncremental>false</LinkIncremental>
+  </PropertyGroup>
+  <Import Project="$(VCTargetsPath)\Microsoft.Cpp.props" />
+  <ImportGroup Label="ExtensionSettings">
+  </ImportGroup>
+  <ImportGroup Label="Shared">
+  </ImportGroup>
+  <ImportGroup Label="PropertySheets">
+    <Import Project="$(UserRootDir)\Microsoft.Cpp.$(Platform).user.props" Condition="exists('$(UserRootDir)\Microsoft.Cpp.$(Platform).user.props')" Label="LocalAppDataPlatform" />
+  </ImportGroup>
+  <ImportGroup Label="PropertySheets">
+    <Import Project="PropertySheet.props" />
+  </ImportGroup>
+  <PropertyGroup Label="UserMacros" />
+  <PropertyGroup />
+  <ItemDefinitionGroup>
+    <ClCompile>
+      <PrecompiledHeader>Use</PrecompiledHeader>
+      <PrecompiledHeaderFile>pch.h</PrecompiledHeaderFile>
+      <PrecompiledHeaderOutputFile>$(IntDir)pch.pch</PrecompiledHeaderOutputFile>
+      <WarningLevel>Level4</WarningLevel>
+      <AdditionalOptions>%(AdditionalOptions) /bigobj</AdditionalOptions>
+      <PreprocessorDefinitions>_WINRT_DLL;WIN32_LEAN_AND_MEAN;WINRT_LEAN_AND_MEAN;%(PreprocessorDefinitions)</PreprocessorDefinitions>
+    </ClCompile>
+    <Link>
+      <SubSystem>Windows</SubSystem>
+      <GenerateWindowsMetadata>false</GenerateWindowsMetadata>
+      <ModuleDefinitionFile>
+      </ModuleDefinitionFile>
+    </Link>
+  </ItemDefinitionGroup>
+  <ItemDefinitionGroup>
+    <ClCompile>
+      <LanguageStandard>stdcpp20</LanguageStandard>
+      <AdditionalIncludeDirectories>$(SolutionDir)telemetry\DevHome.Telemetry.Native\inc;$(ProjectDir)..\DevHome.QuietBackgroundProcesses.Common\;$(ProjectDir)..\DevHome.QuietBackgroundProcesses.Common\$(GeneratedFilesDir)midl;$(ProjectDir)..\DevHome.QuietBackgroundProcesses.PerformanceRecorderEngine\;%(AdditionalIncludeDirectories)</AdditionalIncludeDirectories>
+    </ClCompile>
+    <Link>
+      <AdditionalDependencies>onecore.lib;%(AdditionalDependencies)</AdditionalDependencies>
+    </Link>
+  </ItemDefinitionGroup>
+  <ItemDefinitionGroup Condition="'$(Configuration)'=='Debug'">
+    <ClCompile>
+      <PreprocessorDefinitions>_DEBUG;%(PreprocessorDefinitions)</PreprocessorDefinitions>
+      <Optimization>Disabled</Optimization>
+    </ClCompile>
+  </ItemDefinitionGroup>
+  <ItemDefinitionGroup Condition="'$(Configuration)'=='Release'">
+    <ClCompile>
+      <PreprocessorDefinitions>NDEBUG;%(PreprocessorDefinitions)</PreprocessorDefinitions>
+    </ClCompile>
+    <Link>
+      <EnableCOMDATFolding>true</EnableCOMDATFolding>
+      <OptimizeReferences>true</OptimizeReferences>
+    </Link>
+  </ItemDefinitionGroup>
+  <ItemGroup>
+    <ClInclude Include="Helpers.h" />
+    <ClInclude Include="TimedQuietSession.h" />
+    <ClInclude Include="pch.h" />
+    <ClInclude Include="QuietState.h" />
+    <ClInclude Include="Timer.h" />
+  </ItemGroup>
+  <ItemGroup>
+    <ClCompile Include="Helpers.cpp" />
+    <ClCompile Include="main.cpp" />
+    <ClCompile Include="pch.cpp">
+      <PrecompiledHeader>Create</PrecompiledHeader>
+    </ClCompile>
+    <ClCompile Include="PerformanceRecorderEngineWinrt.cpp" />
+    <ClCompile Include="QuietBackgroundProcessesSession.cpp" />
+    <ClCompile Include="QuietState.cpp" />
+  </ItemGroup>
+  <ItemGroup>
+    <None Include="packages.config" />
+  </ItemGroup>
+  <ItemGroup>
+    <None Include="PropertySheet.props" />
+  </ItemGroup>
+  <ItemGroup>
+    <ProjectReference Include="..\..\..\telemetry\DevHome.Telemetry.Native\DevHome.Telemetry.Native.vcxproj">
+      <Project>{8eb52f7d-d216-49ff-bf16-de06e4695950}</Project>
+    </ProjectReference>
+    <ProjectReference Include="..\DevHome.QuietBackgroundProcesses.Common\DevHome.QuietBackgroundProcesses.Common.vcxproj">
+      <Project>{4b370e2f-fb1d-4887-90bf-3b72517485ce}</Project>
+    </ProjectReference>
+    <ProjectReference Include="..\DevHome.QuietBackgroundProcesses.PerformanceRecorderEngine\DevHome.QuietBackgroundProcesses.PerformanceRecorderEngine.vcxproj">
+      <Project>{af5a7fa0-e3e8-44c8-8830-31dd08f583e8}</Project>
+    </ProjectReference>
+  </ItemGroup>
+  <Import Project="$(SolutionDir)telemetry\DevHome.Telemetry.Native\DevHome.Telemetry.Native.targets" />
+  <Import Project="$(VCTargetsPath)\Microsoft.Cpp.targets" />
+  <ImportGroup Label="ExtensionTargets">
+    <Import Project="..\..\..\packages\Microsoft.Windows.ImplementationLibrary.1.0.240122.1\build\native\Microsoft.Windows.ImplementationLibrary.targets" Condition="Exists('..\..\..\packages\Microsoft.Windows.ImplementationLibrary.1.0.240122.1\build\native\Microsoft.Windows.ImplementationLibrary.targets')" />
+  </ImportGroup>
+  <Target Name="EnsureNuGetPackageBuildImports" BeforeTargets="PrepareForBuild">
+    <PropertyGroup>
+      <ErrorText>This project references NuGet package(s) that are missing on this computer. Use NuGet Package Restore to download them.  For more information, see http://go.microsoft.com/fwlink/?LinkID=322105. The missing file is {0}.</ErrorText>
+    </PropertyGroup>
+    <Error Condition="!Exists('..\..\..\packages\Microsoft.Windows.ImplementationLibrary.1.0.240122.1\build\native\Microsoft.Windows.ImplementationLibrary.targets')" Text="$([System.String]::Format('$(ErrorText)', '..\..\..\packages\Microsoft.Windows.ImplementationLibrary.1.0.240122.1\build\native\Microsoft.Windows.ImplementationLibrary.targets'))" />
+    <Error Condition="!Exists('..\..\..\packages\Microsoft.Internal.Windows.DevHome.Helpers.1.0.20240605-x2134\build\native\Microsoft.Internal.Windows.DevHome.Helpers.props')" Text="$([System.String]::Format('$(ErrorText)', '..\..\..\packages\Microsoft.Internal.Windows.DevHome.Helpers.1.0.20240605-x2134\build\native\Microsoft.Internal.Windows.DevHome.Helpers.props'))" />
+  </Target>
 </Project>