--- conflicted
+++ resolved
@@ -1,255 +1,222 @@
-// Copyright (c) Microsoft Corporation and Contributors.
-// Licensed under the MIT License.
-
-using System;
-using System.Collections.ObjectModel;
-using System.Diagnostics;
-using System.Threading.Tasks;
-using AdaptiveCards.Rendering.WinUI3;
-using DevHome.Common.Extensions;
-using DevHome.Common.Renderers;
-using DevHome.Common.Services;
-using DevHome.Common.Views;
-using DevHome.Logging;
-using DevHome.Settings.Models;
-using DevHome.Settings.ViewModels;
-using Microsoft.UI;
-using Microsoft.UI.Xaml;
-using Microsoft.UI.Xaml.Controls;
-using Microsoft.Windows.ApplicationModel.Resources;
-using Microsoft.Windows.DevHome.SDK;
-using Windows.Storage;
-using WinUIEx;
-
-namespace DevHome.Settings.Views;
-
-public sealed partial class AccountsPage : Page
-{
-    public AccountsViewModel ViewModel
-    {
-        get;
-    }
-
-    public ObservableCollection<Breadcrumb> Breadcrumbs
-    {
-        get;
-    }
-
-    public AccountsPage()
-    {
-        ViewModel = Application.Current.GetService<AccountsViewModel>();
-        this.InitializeComponent();
-
-        var stringResource = new StringResource("DevHome.Settings/Resources");
-        Breadcrumbs = new ObservableCollection<Breadcrumb>
-        {
-            new Breadcrumb(stringResource.GetLocalized("Settings_Header"), typeof(SettingsViewModel).FullName!),
-            new Breadcrumb(stringResource.GetLocalized("Settings_Accounts_Header"), typeof(AccountsViewModel).FullName!),
-        };
-    }
-
-    private void BreadcrumbBar_ItemClicked(BreadcrumbBar sender, BreadcrumbBarItemClickedEventArgs args)
-    {
-        if (args.Index < Breadcrumbs.Count - 1)
-        {
-            var crumb = (Breadcrumb)args.Item;
-            crumb.NavigateTo();
-        }
-    }
-
-    private async void AddAccountButton_Click(object sender, RoutedEventArgs e)
-    {
-        var numProviders = ViewModel.AccountsProviders.Count;
-        if (numProviders == 1)
-        {
-            await InitiateAddAccountUserExperienceAsync(this, ViewModel.AccountsProviders[0]);
-        }
-        else if (numProviders > 1)
-        {
-            AccountsProvidersFlyout.ShowAt(sender as Button);
-        }
-        else
-        {
-            var resourceLoader = new ResourceLoader(ResourceLoader.GetDefaultResourceFilePath(), "DevHome.Settings/Resources");
-            var noProvidersContentDialog = new ContentDialog
-            {
-                Title = resourceLoader.GetString("Settings_Accounts_NoProvidersContentDialog_Title"),
-                Content = resourceLoader.GetString("Settings_Accounts_NoProvidersContentDialog_Content"),
-                PrimaryButtonText = resourceLoader.GetString("Settings_Accounts_NoProvidersContentDialog_PrimaryButtonText"),
-                XamlRoot = XamlRoot,
-            };
-            await noProvidersContentDialog.ShowAsync();
-        }
-    }
-
-    private async void AddDeveloperId_Click(object sender, RoutedEventArgs e)
-    {
-        if (sender as Button is Button addAccountButton)
-        {
-            if (addAccountButton.Tag is AccountsProviderViewModel accountProvider)
-            {
-                await InitiateAddAccountUserExperienceAsync(this, accountProvider);
-            }
-            else
-            {
-                GlobalLog.Logger?.ReportInfo($"AddAccount_Click(): addAccountButton.Tag is not AccountsProviderViewModel - Sender: {sender} RoutedEventArgs: {e}");
-                return;
-            }
-        }
-    }
-
-    public async Task ShowLoginUIAsync(string loginEntryPoint, Page parentPage, AccountsProviderViewModel accountProvider)
-    {
-        try
-        {
-            var adaptiveCardSessionResult = accountProvider.DeveloperIdProvider.GetLoginAdaptiveCardSession();
-            if (adaptiveCardSessionResult.Result.Status == ProviderOperationStatus.Failure)
-            {
-                GlobalLog.Logger?.ReportError($"{adaptiveCardSessionResult.Result.DisplayMessage} - {adaptiveCardSessionResult.Result.DiagnosticText}");
-                return;
-            }
-
-            var loginUIAdaptiveCardController = adaptiveCardSessionResult.AdaptiveCardSession;
-            var pluginAdaptiveCardPanel = new PluginAdaptiveCardPanel();
-            var renderer = new AdaptiveCardRenderer();
-            await ConfigureLoginUIRenderer(renderer);
-            renderer.HostConfig.ContainerStyles.Default.BackgroundColor = Microsoft.UI.Colors.Transparent;
-
-            pluginAdaptiveCardPanel.Bind(loginUIAdaptiveCardController, renderer);
-            pluginAdaptiveCardPanel.RequestedTheme = parentPage.ActualTheme;
-
-            var loginUIContentDialog = new LoginUIDialog(pluginAdaptiveCardPanel)
-            {
-                XamlRoot = parentPage.XamlRoot,
-                RequestedTheme = parentPage.ActualTheme,
-            };
-
-            await loginUIContentDialog.ShowAsync();
-
-            // TODO: Await Login event to match up the loginEntryPoint and return DeveloperId
-            // https://github.com/microsoft/devhome/issues/607
-            loginUIAdaptiveCardController.Dispose();
-        }
-        catch (Exception ex)
-        {
-            GlobalLog.Logger?.ReportError($"ShowLoginUIAsync(): loginUIContentDialog failed.", ex);
-        }
-
-        accountProvider.RefreshLoggedInAccounts();
-    }
-
-    private async Task ConfigureLoginUIRenderer(AdaptiveCardRenderer renderer)
-    {
-        var dispatcher = Microsoft.UI.Dispatching.DispatcherQueue.GetForCurrentThread();
-
-        // Add custom Adaptive Card renderer for LoginUI as done for Widgets.
-        renderer.ElementRenderers.Set(LabelGroup.CustomTypeString, new LabelGroupRenderer());
-
-        var hostConfigContents = string.Empty;
-        var hostConfigFileName = (ActualTheme == ElementTheme.Light) ? "LightHostConfig.json" : "DarkHostConfig.json";
-        try
-        {
-            var uri = new Uri($"ms-appx:////DevHome.Settings/Assets/{hostConfigFileName}");
-            var file = await StorageFile.GetFileFromApplicationUriAsync(uri).AsTask().ConfigureAwait(false);
-            hostConfigContents = await FileIO.ReadTextAsync(file);
-        }
-        catch (Exception ex)
-        {
-            GlobalLog.Logger?.ReportError($"Failure occurred while retrieving the HostConfig file - HostConfigFileName: {hostConfigFileName}.", ex);
-        }
-
-        // Add host config for current theme to renderer
-        dispatcher.TryEnqueue(() =>
-        {
-            if (!string.IsNullOrEmpty(hostConfigContents))
-            {
-                renderer.HostConfig = AdaptiveHostConfig.FromJsonString(hostConfigContents).HostConfig;
-            }
-            else
-            {
-                GlobalLog.Logger?.ReportInfo($"HostConfig file contents are null or empty - HostConfigFileContents: {hostConfigContents}");
-            }
-        });
-        return;
-    }
-
-    private async void Logout_Click(object sender, RoutedEventArgs e)
-    {
-        var resourceLoader = new ResourceLoader(ResourceLoader.GetDefaultResourceFilePath(), "DevHome.Settings/Resources");
-        var confirmLogoutContentDialog = new ContentDialog
-        {
-            Title = resourceLoader.GetString("Settings_Accounts_ConfirmLogoutContentDialog_Title"),
-            Content = resourceLoader.GetString("Settings_Accounts_ConfirmLogoutContentDialog_Content"),
-            PrimaryButtonText = resourceLoader.GetString("Settings_Accounts_ConfirmLogoutContentDialog_PrimaryButtonText"),
-            SecondaryButtonText = resourceLoader.GetString("Settings_Accounts_ConfirmLogoutContentDialog_SecondaryButtonText"),
-            DefaultButton = ContentDialogButton.Primary,
-            XamlRoot = XamlRoot,
-            RequestedTheme = ActualTheme,
-        };
-        var contentDialogResult = await confirmLogoutContentDialog.ShowAsync();
-
-        // No action if declined
-        if (contentDialogResult.Equals(ContentDialogResult.Secondary))
-        {
-            return;
-        }
-
-        // Remove the account
-        if (sender is Button { Tag: Account accountToRemove })
-        {
-            accountToRemove.RemoveAccount();
-
-            // Confirmation of removal Content Dialog
-            var afterLogoutContentDialog = new ContentDialog
-            {
-                Title = resourceLoader.GetString("Settings_Accounts_AfterLogoutContentDialog_Title"),
-                Content = $"{accountToRemove.LoginId} " + resourceLoader.GetString("Settings_Accounts_AfterLogoutContentDialog_Content"),
-                CloseButtonText = resourceLoader.GetString("Settings_Accounts_AfterLogoutContentDialog_PrimaryButtonText"),
-                XamlRoot = XamlRoot,
-                RequestedTheme = ActualTheme,
-            };
-            _ = await afterLogoutContentDialog.ShowAsync();
-        }
-    }
-
-    private async Task InitiateAddAccountUserExperienceAsync(Page parentPage, AccountsProviderViewModel accountProvider)
-    {
-<<<<<<< HEAD
-        var authenticationFlow = accountProvider.DeveloperIdProvider.GetAuthenticationExperienceKind();
-        if (authenticationFlow == AuthenticationExperienceKind.CardSession)
-        {
-            await ShowLoginUIAsync("Settings", parentPage, accountProvider);
-        }
-        else if (authenticationFlow == AuthenticationExperienceKind.CustomProvider)
-        {
-            IntPtr windowHandle = Application.Current.GetService<WindowEx>().GetWindowHandle();
-            WindowId windowPtr = Win32Interop.GetWindowIdFromWindow(windowHandle);
-            try
-            {
-                var developerIdResult = await accountProvider.DeveloperIdProvider.ShowLogonSession(windowPtr);
-                if (developerIdResult.Result.Status == ProviderOperationStatus.Failure)
-                {
-                    GlobalLog.Logger?.ReportError($"{developerIdResult.Result.DisplayMessage} - {developerIdResult.Result.DiagnosticText}");
-                    return;
-                }
-            }
-            catch (Exception ex)
-            {
-                GlobalLog.Logger?.ReportError($"Exception thrown while calling {nameof(accountProvider.DeveloperIdProvider)}.{nameof(accountProvider.DeveloperIdProvider.ShowLogonSession)}: ", ex);
-            }
-
-            accountProvider.RefreshLoggedInAccounts();
-=======
-        if (accountProvider.DeveloperIdProvider.GetAuthenticationExperienceKind() == Microsoft.Windows.DevHome.SDK.AuthenticationExperienceKind.CardSession)
-        {
-            await ShowLoginUIAsync("Settings", parentPage, accountProvider);
-        }
-        else if (accountProvider.DeveloperIdProvider.GetAuthenticationExperienceKind() == Microsoft.Windows.DevHome.SDK.AuthenticationExperienceKind.CustomProvider)
-        {
-            IntPtr windowHandle = Application.Current.GetService<WindowEx>().GetWindowHandle();
-            WindowId windowPtr = Win32Interop.GetWindowIdFromWindow(windowHandle);
-            await accountProvider.DeveloperIdProvider.ShowLogonSession(windowPtr);
->>>>>>> a10d1216
-        }
-    }
-}
+// Copyright (c) Microsoft Corporation and Contributors.
+// Licensed under the MIT License.
+
+using System;
+using System.Collections.ObjectModel;
+using System.Diagnostics;
+using System.Threading.Tasks;
+using AdaptiveCards.Rendering.WinUI3;
+using DevHome.Common.Extensions;
+using DevHome.Common.Renderers;
+using DevHome.Common.Services;
+using DevHome.Common.Views;
+using DevHome.Logging;
+using DevHome.Settings.Models;
+using DevHome.Settings.ViewModels;
+using Microsoft.UI;
+using Microsoft.UI.Xaml;
+using Microsoft.UI.Xaml.Controls;
+using Microsoft.Windows.ApplicationModel.Resources;
+using Microsoft.Windows.DevHome.SDK;
+using Windows.Storage;
+using WinUIEx;
+
+namespace DevHome.Settings.Views;
+
+public sealed partial class AccountsPage : Page
+{
+    public AccountsViewModel ViewModel
+    {
+        get;
+    }
+
+    public ObservableCollection<Breadcrumb> Breadcrumbs
+    {
+        get;
+    }
+
+    public AccountsPage()
+    {
+        ViewModel = Application.Current.GetService<AccountsViewModel>();
+        this.InitializeComponent();
+
+        var stringResource = new StringResource("DevHome.Settings/Resources");
+        Breadcrumbs = new ObservableCollection<Breadcrumb>
+        {
+            new Breadcrumb(stringResource.GetLocalized("Settings_Header"), typeof(SettingsViewModel).FullName!),
+            new Breadcrumb(stringResource.GetLocalized("Settings_Accounts_Header"), typeof(AccountsViewModel).FullName!),
+        };
+    }
+
+    private void BreadcrumbBar_ItemClicked(BreadcrumbBar sender, BreadcrumbBarItemClickedEventArgs args)
+    {
+        if (args.Index < Breadcrumbs.Count - 1)
+        {
+            var crumb = (Breadcrumb)args.Item;
+            crumb.NavigateTo();
+        }
+    }
+
+    private async void AddAccountButton_Click(object sender, RoutedEventArgs e)
+    {
+        var numProviders = ViewModel.AccountsProviders.Count;
+        if (numProviders == 1)
+        {
+            await InitiateAddAccountUserExperienceAsync(this, ViewModel.AccountsProviders[0]);
+        }
+        else if (numProviders > 1)
+        {
+            AccountsProvidersFlyout.ShowAt(sender as Button);
+        }
+        else
+        {
+            var resourceLoader = new ResourceLoader(ResourceLoader.GetDefaultResourceFilePath(), "DevHome.Settings/Resources");
+            var noProvidersContentDialog = new ContentDialog
+            {
+                Title = resourceLoader.GetString("Settings_Accounts_NoProvidersContentDialog_Title"),
+                Content = resourceLoader.GetString("Settings_Accounts_NoProvidersContentDialog_Content"),
+                PrimaryButtonText = resourceLoader.GetString("Settings_Accounts_NoProvidersContentDialog_PrimaryButtonText"),
+                XamlRoot = XamlRoot,
+            };
+            await noProvidersContentDialog.ShowAsync();
+        }
+    }
+
+    private async void AddDeveloperId_Click(object sender, RoutedEventArgs e)
+    {
+        if (sender as Button is Button addAccountButton)
+        {
+            if (addAccountButton.Tag is AccountsProviderViewModel accountProvider)
+            {
+                await InitiateAddAccountUserExperienceAsync(this, accountProvider);
+            }
+            else
+            {
+                GlobalLog.Logger?.ReportInfo($"AddAccount_Click(): addAccountButton.Tag is not AccountsProviderViewModel - Sender: {sender} RoutedEventArgs: {e}");
+                return;
+            }
+        }
+    }
+
+    public async Task ShowLoginUIAsync(string loginEntryPoint, Page parentPage, AccountsProviderViewModel accountProvider)
+    {
+        try
+        {
+            string[] args = { loginEntryPoint };
+            var loginUIAdaptiveCardController = accountProvider.DeveloperIdProvider.GetAdaptiveCardController(args);
+            var pluginAdaptiveCardPanel = new PluginAdaptiveCardPanel();
+            var renderer = new AdaptiveCardRenderer();
+            await ConfigureLoginUIRenderer(renderer);
+            renderer.HostConfig.ContainerStyles.Default.BackgroundColor = Microsoft.UI.Colors.Transparent;
+
+            pluginAdaptiveCardPanel.Bind(loginUIAdaptiveCardController, renderer);
+            pluginAdaptiveCardPanel.RequestedTheme = parentPage.ActualTheme;
+
+            var loginUIContentDialog = new LoginUIDialog(pluginAdaptiveCardPanel)
+            {
+                XamlRoot = parentPage.XamlRoot,
+                RequestedTheme = parentPage.ActualTheme,
+            };
+
+            await loginUIContentDialog.ShowAsync();
+
+            // TODO: Await Login event to match up the loginEntryPoint and return DeveloperId
+            // https://github.com/microsoft/devhome/issues/607
+            loginUIAdaptiveCardController.Dispose();
+        }
+        catch (Exception ex)
+        {
+            GlobalLog.Logger?.ReportError($"ShowLoginUIAsync(): loginUIContentDialog failed.", ex);
+        }
+
+        accountProvider.RefreshLoggedInAccounts();
+    }
+
+    private async Task ConfigureLoginUIRenderer(AdaptiveCardRenderer renderer)
+    {
+        Microsoft.UI.Dispatching.DispatcherQueue dispatcher = Microsoft.UI.Dispatching.DispatcherQueue.GetForCurrentThread();
+
+        // Add custom Adaptive Card renderer for LoginUI as done for Widgets.
+        renderer.ElementRenderers.Set(LabelGroup.CustomTypeString, new LabelGroupRenderer());
+
+        var hostConfigContents = string.Empty;
+        var hostConfigFileName = (ActualTheme == ElementTheme.Light) ? "LightHostConfig.json" : "DarkHostConfig.json";
+        try
+        {
+            var uri = new Uri($"ms-appx:////DevHome.Settings/Assets/{hostConfigFileName}");
+            var file = await StorageFile.GetFileFromApplicationUriAsync(uri).AsTask().ConfigureAwait(false);
+            hostConfigContents = await FileIO.ReadTextAsync(file);
+        }
+        catch (Exception ex)
+        {
+            GlobalLog.Logger?.ReportError($"Failure occurred while retrieving the HostConfig file - HostConfigFileName: {hostConfigFileName}.", ex);
+        }
+
+        // Add host config for current theme to renderer
+        dispatcher.TryEnqueue(() =>
+        {
+            if (!string.IsNullOrEmpty(hostConfigContents))
+            {
+                renderer.HostConfig = AdaptiveHostConfig.FromJsonString(hostConfigContents).HostConfig;
+            }
+            else
+            {
+                GlobalLog.Logger?.ReportInfo($"HostConfig file contents are null or empty - HostConfigFileContents: {hostConfigContents}");
+            }
+        });
+        return;
+    }
+
+    private async void Logout_Click(object sender, RoutedEventArgs e)
+    {
+        var resourceLoader = new ResourceLoader(ResourceLoader.GetDefaultResourceFilePath(), "DevHome.Settings/Resources");
+        var confirmLogoutContentDialog = new ContentDialog
+        {
+            Title = resourceLoader.GetString("Settings_Accounts_ConfirmLogoutContentDialog_Title"),
+            Content = resourceLoader.GetString("Settings_Accounts_ConfirmLogoutContentDialog_Content"),
+            PrimaryButtonText = resourceLoader.GetString("Settings_Accounts_ConfirmLogoutContentDialog_PrimaryButtonText"),
+            SecondaryButtonText = resourceLoader.GetString("Settings_Accounts_ConfirmLogoutContentDialog_SecondaryButtonText"),
+            DefaultButton = ContentDialogButton.Primary,
+            XamlRoot = XamlRoot,
+            RequestedTheme = ActualTheme,
+        };
+        var contentDialogResult = await confirmLogoutContentDialog.ShowAsync();
+
+        // No action if declined
+        if (contentDialogResult.Equals(ContentDialogResult.Secondary))
+        {
+            return;
+        }
+
+        // Remove the account
+        if (sender is Button { Tag: Account accountToRemove })
+        {
+            accountToRemove.RemoveAccount();
+
+            // Confirmation of removal Content Dialog
+            var afterLogoutContentDialog = new ContentDialog
+            {
+                Title = resourceLoader.GetString("Settings_Accounts_AfterLogoutContentDialog_Title"),
+                Content = $"{accountToRemove.LoginId} " + resourceLoader.GetString("Settings_Accounts_AfterLogoutContentDialog_Content"),
+                CloseButtonText = resourceLoader.GetString("Settings_Accounts_AfterLogoutContentDialog_PrimaryButtonText"),
+                XamlRoot = XamlRoot,
+                RequestedTheme = ActualTheme,
+            };
+            _ = await afterLogoutContentDialog.ShowAsync();
+        }
+    }
+
+    private async Task InitiateAddAccountUserExperienceAsync(Page parentPage, AccountsProviderViewModel accountProvider)
+    {
+        if (accountProvider.DeveloperIdProvider.GetAuthenticationExperienceKind() == Microsoft.Windows.DevHome.SDK.AuthenticationExperienceKind.CardSession)
+        {
+            await ShowLoginUIAsync("Settings", parentPage, accountProvider);
+        }
+        else if (accountProvider.DeveloperIdProvider.GetAuthenticationExperienceKind() == Microsoft.Windows.DevHome.SDK.AuthenticationExperienceKind.CustomProvider)
+        {
+            IntPtr windowHandle = Application.Current.GetService<WindowEx>().GetWindowHandle();
+            WindowId windowPtr = Win32Interop.GetWindowIdFromWindow(windowHandle);
+            await accountProvider.DeveloperIdProvider.ShowLogonSession(windowPtr);
+        }
+    }
+}