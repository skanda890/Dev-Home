﻿// Copyright (c) Microsoft Corporation.
// Licensed under the MIT License.

using System.Collections.Generic;
using System.Collections.ObjectModel;
<<<<<<< HEAD
using CommunityToolkit.Mvvm.Input;
=======
using System.Collections.Specialized;
>>>>>>> 2306045f
using DevHome.Environments.ViewModels;
using Microsoft.UI.Xaml;
using Microsoft.UI.Xaml.Controls;

namespace DevHome.Environments.CustomControls;

public sealed partial class CardFlyout : MenuFlyout
{
    private const double MinimumWidthOfItems = 200;

    public CardFlyout()
    {
        InitializeComponent();
    }

    public ObservableCollection<OperationsViewModel> ItemsViewModels
    {
        get => (ObservableCollection<OperationsViewModel>)GetValue(ItemsViewModelsProperty);
        set => SetValue(ItemsViewModelsProperty, value);
    }

    private static void ItemsLoaded(DependencyObject dependencyObj, DependencyPropertyChangedEventArgs args)
    {
        var flyout = (CardFlyout)dependencyObj;

        if (args.OldValue != null)
        {
            var oldOperationsViewModel = (INotifyCollectionChanged)args.OldValue;

            // Unsubscribe from CollectionChanged for the old collection
            oldOperationsViewModel.CollectionChanged -= flyout.OperationsViewModelCollectionChanged;
        }

        if (args.NewValue != null)
        {
            var newOperationsViewModel = (ObservableCollection<OperationsViewModel>)args.NewValue;

            // Subscribe to CollectionChanged for the new collection
            newOperationsViewModel.CollectionChanged += flyout.OperationsViewModelCollectionChanged;
        }

        flyout.FillOperations();
    }

    private void FillOperations()
    {
        Items.Clear();
        if (ItemsViewModels != null)
        {
            foreach (var item in ItemsViewModels)
            {
                Items.Add(CreateFlyoutItem(item));
            }
        }
    }

    private MenuFlyoutItem CreateFlyoutItem(OperationsViewModel viewModel)
    {
        return new MenuFlyoutItem
        {
            Text = viewModel.Name,
            Icon = new FontIcon { Glyph = viewModel.IconGlyph },
            Command = viewModel.InvokeActionCommand,
            MinWidth = MinimumWidthOfItems,
        };
    }

    private void OperationsViewModelCollectionChanged(object? sender, NotifyCollectionChangedEventArgs viewModelCollectionChangedArgs)
    {
        // Collection was cleared
        if (viewModelCollectionChangedArgs.Action == NotifyCollectionChangedAction.Reset)
        {
            Items.Clear();
        }

        if (viewModelCollectionChangedArgs.NewItems == null)
        {
            return;
        }

        if (viewModelCollectionChangedArgs.NewItems.Count > 0 && viewModelCollectionChangedArgs.Action == NotifyCollectionChangedAction.Add)
        {
            foreach (var item in viewModelCollectionChangedArgs.NewItems)
            {
                if (item is OperationsViewModel operationViewModels)
                {
                    Items.Add(CreateFlyoutItem(operationViewModels));
                }
            }
        }
    }

    // Using a DependencyProperty as the backing store for ItemsViewModels.
    public static readonly DependencyProperty ItemsViewModelsProperty = DependencyProperty.Register(nameof(ItemsViewModels), typeof(List<OperationsViewModel>), typeof(CardFlyout), new PropertyMetadata(null, ItemsLoaded));
}
<|MERGE_RESOLUTION|>--- conflicted
+++ resolved
@@ -1,105 +1,101 @@
-﻿// Copyright (c) Microsoft Corporation.
-// Licensed under the MIT License.
-
-using System.Collections.Generic;
-using System.Collections.ObjectModel;
-<<<<<<< HEAD
-using CommunityToolkit.Mvvm.Input;
-=======
-using System.Collections.Specialized;
->>>>>>> 2306045f
-using DevHome.Environments.ViewModels;
-using Microsoft.UI.Xaml;
-using Microsoft.UI.Xaml.Controls;
-
-namespace DevHome.Environments.CustomControls;
-
-public sealed partial class CardFlyout : MenuFlyout
-{
-    private const double MinimumWidthOfItems = 200;
-
-    public CardFlyout()
-    {
-        InitializeComponent();
-    }
-
-    public ObservableCollection<OperationsViewModel> ItemsViewModels
-    {
-        get => (ObservableCollection<OperationsViewModel>)GetValue(ItemsViewModelsProperty);
-        set => SetValue(ItemsViewModelsProperty, value);
-    }
-
-    private static void ItemsLoaded(DependencyObject dependencyObj, DependencyPropertyChangedEventArgs args)
-    {
-        var flyout = (CardFlyout)dependencyObj;
-
-        if (args.OldValue != null)
-        {
-            var oldOperationsViewModel = (INotifyCollectionChanged)args.OldValue;
-
-            // Unsubscribe from CollectionChanged for the old collection
-            oldOperationsViewModel.CollectionChanged -= flyout.OperationsViewModelCollectionChanged;
-        }
-
-        if (args.NewValue != null)
-        {
-            var newOperationsViewModel = (ObservableCollection<OperationsViewModel>)args.NewValue;
-
-            // Subscribe to CollectionChanged for the new collection
-            newOperationsViewModel.CollectionChanged += flyout.OperationsViewModelCollectionChanged;
-        }
-
-        flyout.FillOperations();
-    }
-
-    private void FillOperations()
-    {
-        Items.Clear();
-        if (ItemsViewModels != null)
-        {
-            foreach (var item in ItemsViewModels)
-            {
-                Items.Add(CreateFlyoutItem(item));
-            }
-        }
-    }
-
-    private MenuFlyoutItem CreateFlyoutItem(OperationsViewModel viewModel)
-    {
-        return new MenuFlyoutItem
-        {
-            Text = viewModel.Name,
-            Icon = new FontIcon { Glyph = viewModel.IconGlyph },
-            Command = viewModel.InvokeActionCommand,
-            MinWidth = MinimumWidthOfItems,
-        };
-    }
-
-    private void OperationsViewModelCollectionChanged(object? sender, NotifyCollectionChangedEventArgs viewModelCollectionChangedArgs)
-    {
-        // Collection was cleared
-        if (viewModelCollectionChangedArgs.Action == NotifyCollectionChangedAction.Reset)
-        {
-            Items.Clear();
-        }
-
-        if (viewModelCollectionChangedArgs.NewItems == null)
-        {
-            return;
-        }
-
-        if (viewModelCollectionChangedArgs.NewItems.Count > 0 && viewModelCollectionChangedArgs.Action == NotifyCollectionChangedAction.Add)
-        {
-            foreach (var item in viewModelCollectionChangedArgs.NewItems)
-            {
-                if (item is OperationsViewModel operationViewModels)
-                {
-                    Items.Add(CreateFlyoutItem(operationViewModels));
-                }
-            }
-        }
-    }
-
-    // Using a DependencyProperty as the backing store for ItemsViewModels.
-    public static readonly DependencyProperty ItemsViewModelsProperty = DependencyProperty.Register(nameof(ItemsViewModels), typeof(List<OperationsViewModel>), typeof(CardFlyout), new PropertyMetadata(null, ItemsLoaded));
-}
+﻿// Copyright (c) Microsoft Corporation.
+// Licensed under the MIT License.
+
+using System.Collections.Generic;
+using System.Collections.ObjectModel;
+using System.Collections.Specialized;
+using DevHome.Environments.ViewModels;
+using Microsoft.UI.Xaml;
+using Microsoft.UI.Xaml.Controls;
+
+namespace DevHome.Environments.CustomControls;
+
+public sealed partial class CardFlyout : MenuFlyout
+{
+    private const double MinimumWidthOfItems = 200;
+
+    public CardFlyout()
+    {
+        InitializeComponent();
+    }
+
+    public ObservableCollection<OperationsViewModel> ItemsViewModels
+    {
+        get => (ObservableCollection<OperationsViewModel>)GetValue(ItemsViewModelsProperty);
+        set => SetValue(ItemsViewModelsProperty, value);
+    }
+
+    private static void ItemsLoaded(DependencyObject dependencyObj, DependencyPropertyChangedEventArgs args)
+    {
+        var flyout = (CardFlyout)dependencyObj;
+
+        if (args.OldValue != null)
+        {
+            var oldOperationsViewModel = (INotifyCollectionChanged)args.OldValue;
+
+            // Unsubscribe from CollectionChanged for the old collection
+            oldOperationsViewModel.CollectionChanged -= flyout.OperationsViewModelCollectionChanged;
+        }
+
+        if (args.NewValue != null)
+        {
+            var newOperationsViewModel = (ObservableCollection<OperationsViewModel>)args.NewValue;
+
+            // Subscribe to CollectionChanged for the new collection
+            newOperationsViewModel.CollectionChanged += flyout.OperationsViewModelCollectionChanged;
+        }
+
+        flyout.FillOperations();
+    }
+
+    private void FillOperations()
+    {
+        Items.Clear();
+        if (ItemsViewModels != null)
+        {
+            foreach (var item in ItemsViewModels)
+            {
+                Items.Add(CreateFlyoutItem(item));
+            }
+        }
+    }
+
+    private MenuFlyoutItem CreateFlyoutItem(OperationsViewModel viewModel)
+    {
+        return new MenuFlyoutItem
+        {
+            Text = viewModel.Name,
+            Icon = new FontIcon { Glyph = viewModel.IconGlyph },
+            Command = viewModel.InvokeActionCommand,
+            MinWidth = MinimumWidthOfItems,
+        };
+    }
+
+    private void OperationsViewModelCollectionChanged(object? sender, NotifyCollectionChangedEventArgs viewModelCollectionChangedArgs)
+    {
+        // Collection was cleared
+        if (viewModelCollectionChangedArgs.Action == NotifyCollectionChangedAction.Reset)
+        {
+            Items.Clear();
+        }
+
+        if (viewModelCollectionChangedArgs.NewItems == null)
+        {
+            return;
+        }
+
+        if (viewModelCollectionChangedArgs.NewItems.Count > 0 && viewModelCollectionChangedArgs.Action == NotifyCollectionChangedAction.Add)
+        {
+            foreach (var item in viewModelCollectionChangedArgs.NewItems)
+            {
+                if (item is OperationsViewModel operationViewModels)
+                {
+                    Items.Add(CreateFlyoutItem(operationViewModels));
+                }
+            }
+        }
+    }
+
+    // Using a DependencyProperty as the backing store for ItemsViewModels.
+    public static readonly DependencyProperty ItemsViewModelsProperty = DependencyProperty.Register(nameof(ItemsViewModels), typeof(List<OperationsViewModel>), typeof(CardFlyout), new PropertyMetadata(null, ItemsLoaded));
+}