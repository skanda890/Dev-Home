--- conflicted
+++ resolved
@@ -1,165 +1,192 @@
-﻿// Copyright (c) Microsoft Corporation.
-// Licensed under the MIT License.
-
-using System;
-using System.Collections.Generic;
-using System.IO;
-using System.Linq;
-using System.Runtime.InteropServices.WindowsRuntime;
-using System.Text;
-using System.Threading.Tasks;
-using DevHome.Common.Environments.Models;
-<<<<<<< HEAD
-using DevHome.Common.Helpers;
-=======
-using DevHome.Common.TelemetryEvents.SetupFlow.Environments;
-using Microsoft.Extensions.Hosting;
->>>>>>> 371ca31e
-using Microsoft.UI.Xaml.Media.Imaging;
-using Microsoft.Windows.DevHome.SDK;
-
-namespace DevHome.Common.Environments.Helpers;
-
-public static class ComputeSystemHelpers
-{
-    public static async Task<BitmapImage?> GetBitmapImageAsync(ComputeSystem computeSystemWrapper)
-    {
-        try
-        {
-            var result = await computeSystemWrapper.GetComputeSystemThumbnailAsync(string.Empty);
-
-            if ((result.Result.Status == ProviderOperationStatus.Failure) || (result.ThumbnailInBytes.Length <= 0))
-            {
-                Log.Logger()?.ReportError($"Failed to get thumbnail for compute system {computeSystemWrapper}. Error: {result.Result.DiagnosticText}");
-
-                // No thumbnail available, return null so that the card will display the default image.
-                return null;
-            }
-
-            var bitmap = new BitmapImage();
-            bitmap.SetSource(result.ThumbnailInBytes.AsBuffer().AsStream().AsRandomAccessStream());
-            return bitmap;
-        }
-        catch (Exception ex)
-        {
-            Log.Logger()?.ReportError($"Failed to get thumbnail for compute system {computeSystemWrapper}.", ex);
-            return null;
-        }
-    }
-
-    public static async Task<List<CardProperty>> GetComputeSystemPropertiesAsync(ComputeSystem computeSystemWrapper, string packageFullName)
-    {
-        var propertyList = new List<CardProperty>();
-
-        try
-        {
-            var cuurentProperties = await computeSystemWrapper.GetComputeSystemPropertiesAsync(string.Empty);
-            foreach (var property in cuurentProperties)
-            {
-                propertyList.Add(new CardProperty(property, packageFullName));
-            }
-
-            return propertyList;
-        }
-        catch (Exception ex)
-        {
-            Log.Logger()?.ReportError($"Failed to get all properties for compute system {computeSystemWrapper}.", ex);
-            return propertyList;
-        }
-    }
-
-    public static CardStateColor GetColorBasedOnState(ComputeSystemState state)
-    {
-        return state switch
-        {
-            ComputeSystemState.Running => CardStateColor.Success,
-            ComputeSystemState.Stopped => CardStateColor.Neutral,
-            _ => CardStateColor.Caution,
-        };
-    }
-<<<<<<< HEAD
-=======
-
-    public static EnvironmentsCallToActionData UpdateCallToActionText(int providerCount, bool isCreationPage = false)
-    {
-        var navigateToExtensionsLibrary = false;
-        string? callToActionText = null;
-        string? callToActionHyperLinkText = null;
-
-        // When the provider count is zero we'll show UX to redirect the user to the extensions library and when it is
-        // greater than zero we'll show UX to redirect user to the create environment flow.
-        if (providerCount == 0)
-        {
-            navigateToExtensionsLibrary = true;
-            callToActionText = StringResourceHelper.GetResource("NoEnvironmentsAndExtensionsNotInstalledCallToAction");
-            callToActionHyperLinkText = StringResourceHelper.GetResource("NoEnvironmentsAndExtensionsNotInstalledButton");
-        }
-        else if (providerCount > 0 && !isCreationPage)
-        {
-            // Text to redirect user to Creation flow in Machine configuration
-            callToActionText = StringResourceHelper.GetResource("NoEnvironmentsButExtensionsInstalledCallToAction");
-            callToActionHyperLinkText = StringResourceHelper.GetResource("NoEnvironmentsButExtensionsInstalledButton");
-        }
-
-        return new(navigateToExtensionsLibrary, callToActionText, callToActionHyperLinkText);
-    }
-
-    /// <summary>
-    /// Safely removes all items from an observable collection and replaces them with new items.
-    /// </summary>
-    /// <remarks>
-    /// There can be random COM exceptions due to using the "Clear()" method in an observable collection. This method
-    /// is used so that we can safely clear the observable collection without throwing an exceptions. This is related
-    /// to this GitHub issue https://github.com/microsoft/microsoft-ui-xaml/issues/8684. To work around this,
-    /// this method is used to remove all items individually from the end of the collection to the beginning of the collection.
-    /// </remarks>
-    /// <typeparam name="T">Type of objects that the collection contains</typeparam>
-    /// <param name="collectionToUpdate">An observable collection that contains zero to N elements that will have its contents replaced</param>
-    /// <param name="listWithUpdates">A list that contains zero to N elements whose elements will be added to collectionToUpdate</param>
-    /// <returns>
-    /// True only if we successfully replaced all items in the collection. False otherwise.
-    /// </returns>
-    public static bool RemoveAllItemsAndReplace<T>(ObservableCollection<T> collectionToUpdate, List<T> listWithUpdates)
-    {
-        try
-        {
-            for (var i = collectionToUpdate.Count - 1; i >= 0; i--)
-            {
-                collectionToUpdate.RemoveAt(i);
-            }
-
-            for (var i = 0; i < listWithUpdates.Count; i++)
-            {
-                collectionToUpdate.Add(listWithUpdates[i]);
-            }
-
-            return true;
-        }
-        catch (Exception ex)
-        {
-            _log.Error(ex, "Unable to remove items from the collection");
-        }
-
-        return false;
-    }
-
-    public static (string DisplayMessage, string DiagnosticText, EnvironmentsTelemetryStatus Status) LogResult(ProviderOperationResult? result, ILogger logger)
-    {
-        var telemetryStatus = EnvironmentsTelemetryStatus.Succeeded;
-
-        if (result == null)
-        {
-            var logErrorMsg = $"The returned result object was null";
-            logger.Error(logErrorMsg);
-            return (logErrorMsg, logErrorMsg, EnvironmentsTelemetryStatus.Failed);
-        }
-        else if (result.Status == ProviderOperationStatus.Failure)
-        {
-            logger.Error(result.ExtendedError, $"Operation failed with error:{result.DiagnosticText}");
-            telemetryStatus = EnvironmentsTelemetryStatus.Failed;
-        }
-
-        return (result.DisplayMessage, result.DiagnosticText, telemetryStatus);
-    }
->>>>>>> 371ca31e
-}
+﻿// Copyright (c) Microsoft Corporation.
+// Licensed under the MIT License.
+
+using System;
+using System.Collections.Generic;
+using System.Collections.ObjectModel;
+using System.IO;
+using System.Runtime.InteropServices.WindowsRuntime;
+using System.Threading.Tasks;
+using DevHome.Common.Environments.Models;
+using DevHome.Common.TelemetryEvents.SetupFlow.Environments;
+using Microsoft.Extensions.Hosting;
+using Microsoft.UI.Xaml.Media.Imaging;
+using Microsoft.Windows.DevHome.SDK;
+using Serilog;
+
+namespace DevHome.Common.Environments.Helpers;
+
+public static class ComputeSystemHelpers
+{
+    private static readonly ILogger _log = Log.ForContext("SourceContext", nameof(ComputeSystemHelpers));
+
+    public static async Task<byte[]?> GetBitmapImageArrayAsync(ComputeSystemCache computeSystem)
+    {
+        try
+        {
+            var result = await computeSystem.GetComputeSystemThumbnailAsync(string.Empty);
+
+            if ((result.Result.Status == ProviderOperationStatus.Failure) || (result.ThumbnailInBytes.Length <= 0))
+            {
+                _log.Error($"Failed to get thumbnail for compute system {computeSystem}. Error: {result.Result.DiagnosticText}");
+
+                // No thumbnail available, return null so that the card will display the default image.
+                return null;
+            }
+
+            return result.ThumbnailInBytes;
+        }
+        catch (Exception ex)
+        {
+            _log.Error(ex, $"Failed to get thumbnail for compute system {computeSystem}.");
+            return null;
+        }
+    }
+
+    public static BitmapImage? GetBitmapImageFromByteArray(byte[] array)
+    {
+        try
+        {
+            var bitmap = new BitmapImage();
+            bitmap.SetSource(array.AsBuffer().AsStream().AsRandomAccessStream());
+            return bitmap;
+        }
+        catch (Exception ex)
+        {
+            _log.Error(ex, "Failed to get thumbnail from a byte array.");
+            return null;
+        }
+    }
+
+    public static async Task<BitmapImage?> GetBitmapImageAsync(ComputeSystemCache computeSystem)
+    {
+        var array = await GetBitmapImageArrayAsync(computeSystem);
+        return (array != null) ? GetBitmapImageFromByteArray(array) : null;
+    }
+
+    public static List<CardProperty> GetComputeSystemCardProperties(IEnumerable<ComputeSystemPropertyCache> properties, string packageFullName)
+    {
+        var propertyList = new List<CardProperty>();
+
+        try
+        {
+            foreach (var property in properties)
+            {
+                propertyList.Add(new CardProperty(property, packageFullName));
+            }
+
+            return propertyList;
+        }
+        catch (Exception ex)
+        {
+            _log.Error(ex, $"Failed to get all ComputeSystemCardProperties.");
+            return propertyList;
+        }
+    }
+
+    public static async Task<List<CardProperty>> GetComputeSystemCardPropertiesAsync(ComputeSystemCache computeSystem, string packageFullName)
+    {
+        try
+        {
+            var currentProperties = await computeSystem.GetComputeSystemPropertiesAsync(string.Empty);
+            return GetComputeSystemCardProperties(currentProperties, packageFullName);
+        }
+        catch (Exception ex)
+        {
+            _log.Error(ex, $"Failed to get all properties for compute system {computeSystem}.");
+            return new List<CardProperty>();
+        }
+    }
+
+    public static CardStateColor GetColorBasedOnState(ComputeSystemState state)
+    {
+        return state switch
+        {
+            ComputeSystemState.Running => CardStateColor.Success,
+            ComputeSystemState.Stopped => CardStateColor.Neutral,
+            _ => CardStateColor.Caution,
+        };
+    }
+
+    public static EnvironmentsCallToActionData UpdateCallToActionText(int providerCount, bool isCreationPage = false)
+    {
+        var navigateToExtensionsLibrary = false;
+        string? callToActionText = null;
+        string? callToActionHyperLinkText = null;
+
+        // When the provider count is zero we'll show UX to redirect the user to the extensions library and when it is
+        // greater than zero we'll show UX to redirect user to the create environment flow.
+        if (providerCount == 0)
+        {
+            navigateToExtensionsLibrary = true;
+            callToActionText = StringResourceHelper.GetResource("NoEnvironmentsAndExtensionsNotInstalledCallToAction");
+            callToActionHyperLinkText = StringResourceHelper.GetResource("NoEnvironmentsAndExtensionsNotInstalledButton");
+        }
+        else if (providerCount > 0 && !isCreationPage)
+        {
+            // Text to redirect user to Creation flow in Machine configuration
+            callToActionText = StringResourceHelper.GetResource("NoEnvironmentsButExtensionsInstalledCallToAction");
+            callToActionHyperLinkText = StringResourceHelper.GetResource("NoEnvironmentsButExtensionsInstalledButton");
+        }
+
+        return new(navigateToExtensionsLibrary, callToActionText, callToActionHyperLinkText);
+    }
+
+    /// <summary>
+    /// Safely removes all items from an observable collection and replaces them with new items.
+    /// </summary>
+    /// <remarks>
+    /// There can be random COM exceptions due to using the "Clear()" method in an observable collection. This method
+    /// is used so that we can safely clear the observable collection without throwing an exceptions. This is related
+    /// to this GitHub issue https://github.com/microsoft/microsoft-ui-xaml/issues/8684. To work around this,
+    /// this method is used to remove all items individually from the end of the collection to the beginning of the collection.
+    /// </remarks>
+    /// <typeparam name="T">Type of objects that the collection contains</typeparam>
+    /// <param name="collectionToUpdate">An observable collection that contains zero to N elements that will have its contents replaced</param>
+    /// <param name="listWithUpdates">A list that contains zero to N elements whose elements will be added to collectionToUpdate</param>
+    /// <returns>
+    /// True only if we successfully replaced all items in the collection. False otherwise.
+    /// </returns>
+    public static bool RemoveAllItemsAndReplace<T>(ObservableCollection<T> collectionToUpdate, List<T> listWithUpdates)
+    {
+        try
+        {
+            for (var i = collectionToUpdate.Count - 1; i >= 0; i--)
+            {
+                collectionToUpdate.RemoveAt(i);
+            }
+
+            for (var i = 0; i < listWithUpdates.Count; i++)
+            {
+                collectionToUpdate.Add(listWithUpdates[i]);
+            }
+
+            return true;
+        }
+        catch (Exception ex)
+        {
+            _log.Error(ex, "Unable to remove items from the collection");
+        }
+
+        return false;
+    }
+
+    public static (string DisplayMessage, string DiagnosticText, EnvironmentsTelemetryStatus Status) LogResult(ProviderOperationResult? result, ILogger logger)
+    {
+        var telemetryStatus = EnvironmentsTelemetryStatus.Succeeded;
+
+        if (result == null)
+        {
+            var logErrorMsg = $"The returned result object was null";
+            logger.Error(logErrorMsg);
+            return (logErrorMsg, logErrorMsg, EnvironmentsTelemetryStatus.Failed);
+        }
+        else if (result.Status == ProviderOperationStatus.Failure)
+        {
+            logger.Error(result.ExtendedError, $"Operation failed with error:{result.DiagnosticText}");
+            telemetryStatus = EnvironmentsTelemetryStatus.Failed;
+        }
+
+        return (result.DisplayMessage, result.DiagnosticText, telemetryStatus);
+    }
+}