﻿<?xml version="1.0" encoding="utf-8"?>
<root>
<<<<<<< HEAD
=======
  <!-- 
    Microsoft ResX Schema 
    
    Version 2.0
    
    The primary goals of this format is to allow a simple XML format 
    that is mostly human readable. The generation and parsing of the 
    various data types are done through the TypeConverter classes 
    associated with the data types.
    
    Example:
    
    ... ado.net/XML headers & schema ...
    <resheader name="resmimetype">text/microsoft-resx</resheader>
    <resheader name="version">2.0</resheader>
    <resheader name="reader">System.Resources.ResXResourceReader, System.Windows.Forms, ...</resheader>
    <resheader name="writer">System.Resources.ResXResourceWriter, System.Windows.Forms, ...</resheader>
    <data name="Name1"><value>this is my long string</value><comment>this is a comment</comment></data>
    <data name="Color1" type="System.Drawing.Color, System.Drawing">Blue</data>
    <data name="Bitmap1" mimetype="application/x-microsoft.net.object.binary.base64">
        <value>[base64 mime encoded serialized .NET Framework object]</value>
    </data>
    <data name="Icon1" type="System.Drawing.Icon, System.Drawing" mimetype="application/x-microsoft.net.object.bytearray.base64">
        <value>[base64 mime encoded string representing a byte array form of the .NET Framework object]</value>
        <comment>This is a comment</comment>
    </data>
                
    There are any number of "resheader" rows that contain simple 
    name/value pairs.
    
    Each data row contains a name, and value. The row also contains a 
    type or mimetype. Type corresponds to a .NET class that support 
    text/value conversion through the TypeConverter architecture. 
    Classes that don't support this are serialized and stored with the 
    mimetype set.
    
    The mimetype is used for serialized objects, and tells the 
    ResXResourceReader how to depersist the object. This is currently not 
    extensible. For a given mimetype the value must be set accordingly:
    
    Note - application/x-microsoft.net.object.binary.base64 is the format 
    that the ResXResourceWriter will generate, however the reader can 
    read any of the formats listed below.
    
    mimetype: application/x-microsoft.net.object.binary.base64
    value   : The object must be serialized with 
            : System.Runtime.Serialization.Formatters.Binary.BinaryFormatter
            : and then encoded with base64 encoding.
    
    mimetype: application/x-microsoft.net.object.soap.base64
    value   : The object must be serialized with 
            : System.Runtime.Serialization.Formatters.Soap.SoapFormatter
            : and then encoded with base64 encoding.

    mimetype: application/x-microsoft.net.object.bytearray.base64
    value   : The object must be serialized into a byte array 
            : using a System.ComponentModel.TypeConverter
            : and then encoded with base64 encoding.
    -->
>>>>>>> 42706ac6
  <xsd:schema id="root" xmlns="" xmlns:xsd="http://www.w3.org/2001/XMLSchema" xmlns:msdata="urn:schemas-microsoft-com:xml-msdata">
    <xsd:import namespace="http://www.w3.org/XML/1998/namespace" />
    <xsd:element name="root" msdata:IsDataSet="true">
      <xsd:complexType>
        <xsd:choice maxOccurs="unbounded">
          <xsd:element name="metadata">
            <xsd:complexType>
              <xsd:sequence>
                <xsd:element name="value" type="xsd:string" minOccurs="0" />
              </xsd:sequence>
              <xsd:attribute name="name" use="required" type="xsd:string" />
              <xsd:attribute name="type" type="xsd:string" />
              <xsd:attribute name="mimetype" type="xsd:string" />
              <xsd:attribute ref="xml:space" />
            </xsd:complexType>
          </xsd:element>
          <xsd:element name="assembly">
            <xsd:complexType>
              <xsd:attribute name="alias" type="xsd:string" />
              <xsd:attribute name="name" type="xsd:string" />
            </xsd:complexType>
          </xsd:element>
          <xsd:element name="data">
            <xsd:complexType>
              <xsd:sequence>
                <xsd:element name="value" type="xsd:string" minOccurs="0" msdata:Ordinal="1" />
                <xsd:element name="comment" type="xsd:string" minOccurs="0" msdata:Ordinal="2" />
              </xsd:sequence>
              <xsd:attribute name="name" type="xsd:string" use="required" msdata:Ordinal="1" />
              <xsd:attribute name="type" type="xsd:string" msdata:Ordinal="3" />
              <xsd:attribute name="mimetype" type="xsd:string" msdata:Ordinal="4" />
              <xsd:attribute ref="xml:space" />
            </xsd:complexType>
          </xsd:element>
          <xsd:element name="resheader">
            <xsd:complexType>
              <xsd:sequence>
                <xsd:element name="value" type="xsd:string" minOccurs="0" msdata:Ordinal="1" />
              </xsd:sequence>
              <xsd:attribute name="name" type="xsd:string" use="required" />
            </xsd:complexType>
          </xsd:element>
        </xsd:choice>
      </xsd:complexType>
    </xsd:element>
  </xsd:schema>
  <resheader name="resmimetype">
    <value>text/microsoft-resx</value>
  </resheader>
  <resheader name="version">
    <value>2.0</value>
  </resheader>
  <resheader name="reader">
    <value>System.Resources.ResXResourceReader, System.Windows.Forms, Version=4.0.0.0, Culture=neutral, PublicKeyToken=b77a5c561934e089</value>
  </resheader>
  <resheader name="writer">
    <value>System.Resources.ResXResourceWriter, System.Windows.Forms, Version=4.0.0.0, Culture=neutral, PublicKeyToken=b77a5c561934e089</value>
  </resheader>
  <data name="ContentArea.Text" xml:space="preserve">
    <value>This is a test experiment page</value>
    <comment>The name is Experiments</comment>
  </data>
  <data name="NavigationPane.Content" xml:space="preserve">
<<<<<<< HEAD
    <value>Test Experiment page</value>
    <comment>The name of the Experiments page</comment>
=======
    <value>Quiet Background Processes</value>
    <comment>The name of the Quiet Background Processes page</comment>
  </data>
  <data name="QuietBackgroundProcesses.Description" xml:space="preserve">
    <value>Silence and track background processes that may hinder device performance</value>
  </data>
  <data name="QuietBackgroundProcesses.Header" xml:space="preserve">
    <value>Quiet background processes</value>
  </data>
  <data name="QuietBackgroundProcessesExplanation.Description" xml:space="preserve">
    <value>This feature can be activated for 2 hours.</value>
  </data>
  <data name="QuietBackgroundProcessesExplanation.Header" xml:space="preserve">
    <value>Quiet background processes beta feature description</value>
  </data>
  <data name="QuietBackgroundProcessesExplanation_LinkToDocs.Text" xml:space="preserve">
    <value>Link to docs</value>
  </data>
  <data name="QuietBackgroundProcessesExplanation_ProvideFeedback.Text" xml:space="preserve">
    <value>Provide feedback</value>
  </data>
  <data name="QuietBackgroundProcessesExplanation_RelatedLinks.Text" xml:space="preserve">
    <value>Related links</value>
>>>>>>> 42706ac6
  </data>
</root><|MERGE_RESOLUTION|>--- conflicted
+++ resolved
@@ -1,157 +1,149 @@
-﻿<?xml version="1.0" encoding="utf-8"?>
-<root>
-<<<<<<< HEAD
-=======
-  <!-- 
-    Microsoft ResX Schema 
-    
-    Version 2.0
-    
-    The primary goals of this format is to allow a simple XML format 
-    that is mostly human readable. The generation and parsing of the 
-    various data types are done through the TypeConverter classes 
-    associated with the data types.
-    
-    Example:
-    
-    ... ado.net/XML headers & schema ...
-    <resheader name="resmimetype">text/microsoft-resx</resheader>
-    <resheader name="version">2.0</resheader>
-    <resheader name="reader">System.Resources.ResXResourceReader, System.Windows.Forms, ...</resheader>
-    <resheader name="writer">System.Resources.ResXResourceWriter, System.Windows.Forms, ...</resheader>
-    <data name="Name1"><value>this is my long string</value><comment>this is a comment</comment></data>
-    <data name="Color1" type="System.Drawing.Color, System.Drawing">Blue</data>
-    <data name="Bitmap1" mimetype="application/x-microsoft.net.object.binary.base64">
-        <value>[base64 mime encoded serialized .NET Framework object]</value>
-    </data>
-    <data name="Icon1" type="System.Drawing.Icon, System.Drawing" mimetype="application/x-microsoft.net.object.bytearray.base64">
-        <value>[base64 mime encoded string representing a byte array form of the .NET Framework object]</value>
-        <comment>This is a comment</comment>
-    </data>
-                
-    There are any number of "resheader" rows that contain simple 
-    name/value pairs.
-    
-    Each data row contains a name, and value. The row also contains a 
-    type or mimetype. Type corresponds to a .NET class that support 
-    text/value conversion through the TypeConverter architecture. 
-    Classes that don't support this are serialized and stored with the 
-    mimetype set.
-    
-    The mimetype is used for serialized objects, and tells the 
-    ResXResourceReader how to depersist the object. This is currently not 
-    extensible. For a given mimetype the value must be set accordingly:
-    
-    Note - application/x-microsoft.net.object.binary.base64 is the format 
-    that the ResXResourceWriter will generate, however the reader can 
-    read any of the formats listed below.
-    
-    mimetype: application/x-microsoft.net.object.binary.base64
-    value   : The object must be serialized with 
-            : System.Runtime.Serialization.Formatters.Binary.BinaryFormatter
-            : and then encoded with base64 encoding.
-    
-    mimetype: application/x-microsoft.net.object.soap.base64
-    value   : The object must be serialized with 
-            : System.Runtime.Serialization.Formatters.Soap.SoapFormatter
-            : and then encoded with base64 encoding.
-
-    mimetype: application/x-microsoft.net.object.bytearray.base64
-    value   : The object must be serialized into a byte array 
-            : using a System.ComponentModel.TypeConverter
-            : and then encoded with base64 encoding.
-    -->
->>>>>>> 42706ac6
-  <xsd:schema id="root" xmlns="" xmlns:xsd="http://www.w3.org/2001/XMLSchema" xmlns:msdata="urn:schemas-microsoft-com:xml-msdata">
-    <xsd:import namespace="http://www.w3.org/XML/1998/namespace" />
-    <xsd:element name="root" msdata:IsDataSet="true">
-      <xsd:complexType>
-        <xsd:choice maxOccurs="unbounded">
-          <xsd:element name="metadata">
-            <xsd:complexType>
-              <xsd:sequence>
-                <xsd:element name="value" type="xsd:string" minOccurs="0" />
-              </xsd:sequence>
-              <xsd:attribute name="name" use="required" type="xsd:string" />
-              <xsd:attribute name="type" type="xsd:string" />
-              <xsd:attribute name="mimetype" type="xsd:string" />
-              <xsd:attribute ref="xml:space" />
-            </xsd:complexType>
-          </xsd:element>
-          <xsd:element name="assembly">
-            <xsd:complexType>
-              <xsd:attribute name="alias" type="xsd:string" />
-              <xsd:attribute name="name" type="xsd:string" />
-            </xsd:complexType>
-          </xsd:element>
-          <xsd:element name="data">
-            <xsd:complexType>
-              <xsd:sequence>
-                <xsd:element name="value" type="xsd:string" minOccurs="0" msdata:Ordinal="1" />
-                <xsd:element name="comment" type="xsd:string" minOccurs="0" msdata:Ordinal="2" />
-              </xsd:sequence>
-              <xsd:attribute name="name" type="xsd:string" use="required" msdata:Ordinal="1" />
-              <xsd:attribute name="type" type="xsd:string" msdata:Ordinal="3" />
-              <xsd:attribute name="mimetype" type="xsd:string" msdata:Ordinal="4" />
-              <xsd:attribute ref="xml:space" />
-            </xsd:complexType>
-          </xsd:element>
-          <xsd:element name="resheader">
-            <xsd:complexType>
-              <xsd:sequence>
-                <xsd:element name="value" type="xsd:string" minOccurs="0" msdata:Ordinal="1" />
-              </xsd:sequence>
-              <xsd:attribute name="name" type="xsd:string" use="required" />
-            </xsd:complexType>
-          </xsd:element>
-        </xsd:choice>
-      </xsd:complexType>
-    </xsd:element>
-  </xsd:schema>
-  <resheader name="resmimetype">
-    <value>text/microsoft-resx</value>
-  </resheader>
-  <resheader name="version">
-    <value>2.0</value>
-  </resheader>
-  <resheader name="reader">
-    <value>System.Resources.ResXResourceReader, System.Windows.Forms, Version=4.0.0.0, Culture=neutral, PublicKeyToken=b77a5c561934e089</value>
-  </resheader>
-  <resheader name="writer">
-    <value>System.Resources.ResXResourceWriter, System.Windows.Forms, Version=4.0.0.0, Culture=neutral, PublicKeyToken=b77a5c561934e089</value>
-  </resheader>
-  <data name="ContentArea.Text" xml:space="preserve">
-    <value>This is a test experiment page</value>
-    <comment>The name is Experiments</comment>
-  </data>
-  <data name="NavigationPane.Content" xml:space="preserve">
-<<<<<<< HEAD
-    <value>Test Experiment page</value>
-    <comment>The name of the Experiments page</comment>
-=======
-    <value>Quiet Background Processes</value>
-    <comment>The name of the Quiet Background Processes page</comment>
-  </data>
-  <data name="QuietBackgroundProcesses.Description" xml:space="preserve">
-    <value>Silence and track background processes that may hinder device performance</value>
-  </data>
-  <data name="QuietBackgroundProcesses.Header" xml:space="preserve">
-    <value>Quiet background processes</value>
-  </data>
-  <data name="QuietBackgroundProcessesExplanation.Description" xml:space="preserve">
-    <value>This feature can be activated for 2 hours.</value>
-  </data>
-  <data name="QuietBackgroundProcessesExplanation.Header" xml:space="preserve">
-    <value>Quiet background processes beta feature description</value>
-  </data>
-  <data name="QuietBackgroundProcessesExplanation_LinkToDocs.Text" xml:space="preserve">
-    <value>Link to docs</value>
-  </data>
-  <data name="QuietBackgroundProcessesExplanation_ProvideFeedback.Text" xml:space="preserve">
-    <value>Provide feedback</value>
-  </data>
-  <data name="QuietBackgroundProcessesExplanation_RelatedLinks.Text" xml:space="preserve">
-    <value>Related links</value>
->>>>>>> 42706ac6
-  </data>
+﻿<?xml version="1.0" encoding="utf-8"?>
+<root>
+  <!-- 
+    Microsoft ResX Schema 
+    
+    Version 2.0
+    
+    The primary goals of this format is to allow a simple XML format 
+    that is mostly human readable. The generation and parsing of the 
+    various data types are done through the TypeConverter classes 
+    associated with the data types.
+    
+    Example:
+    
+    ... ado.net/XML headers & schema ...
+    <resheader name="resmimetype">text/microsoft-resx</resheader>
+    <resheader name="version">2.0</resheader>
+    <resheader name="reader">System.Resources.ResXResourceReader, System.Windows.Forms, ...</resheader>
+    <resheader name="writer">System.Resources.ResXResourceWriter, System.Windows.Forms, ...</resheader>
+    <data name="Name1"><value>this is my long string</value><comment>this is a comment</comment></data>
+    <data name="Color1" type="System.Drawing.Color, System.Drawing">Blue</data>
+    <data name="Bitmap1" mimetype="application/x-microsoft.net.object.binary.base64">
+        <value>[base64 mime encoded serialized .NET Framework object]</value>
+    </data>
+    <data name="Icon1" type="System.Drawing.Icon, System.Drawing" mimetype="application/x-microsoft.net.object.bytearray.base64">
+        <value>[base64 mime encoded string representing a byte array form of the .NET Framework object]</value>
+        <comment>This is a comment</comment>
+    </data>
+                
+    There are any number of "resheader" rows that contain simple 
+    name/value pairs.
+    
+    Each data row contains a name, and value. The row also contains a 
+    type or mimetype. Type corresponds to a .NET class that support 
+    text/value conversion through the TypeConverter architecture. 
+    Classes that don't support this are serialized and stored with the 
+    mimetype set.
+    
+    The mimetype is used for serialized objects, and tells the 
+    ResXResourceReader how to depersist the object. This is currently not 
+    extensible. For a given mimetype the value must be set accordingly:
+    
+    Note - application/x-microsoft.net.object.binary.base64 is the format 
+    that the ResXResourceWriter will generate, however the reader can 
+    read any of the formats listed below.
+    
+    mimetype: application/x-microsoft.net.object.binary.base64
+    value   : The object must be serialized with 
+            : System.Runtime.Serialization.Formatters.Binary.BinaryFormatter
+            : and then encoded with base64 encoding.
+    
+    mimetype: application/x-microsoft.net.object.soap.base64
+    value   : The object must be serialized with 
+            : System.Runtime.Serialization.Formatters.Soap.SoapFormatter
+            : and then encoded with base64 encoding.
+
+    mimetype: application/x-microsoft.net.object.bytearray.base64
+    value   : The object must be serialized into a byte array 
+            : using a System.ComponentModel.TypeConverter
+            : and then encoded with base64 encoding.
+    -->
+  <xsd:schema id="root" xmlns="" xmlns:xsd="http://www.w3.org/2001/XMLSchema" xmlns:msdata="urn:schemas-microsoft-com:xml-msdata">
+    <xsd:import namespace="http://www.w3.org/XML/1998/namespace" />
+    <xsd:element name="root" msdata:IsDataSet="true">
+      <xsd:complexType>
+        <xsd:choice maxOccurs="unbounded">
+          <xsd:element name="metadata">
+            <xsd:complexType>
+              <xsd:sequence>
+                <xsd:element name="value" type="xsd:string" minOccurs="0" />
+              </xsd:sequence>
+              <xsd:attribute name="name" use="required" type="xsd:string" />
+              <xsd:attribute name="type" type="xsd:string" />
+              <xsd:attribute name="mimetype" type="xsd:string" />
+              <xsd:attribute ref="xml:space" />
+            </xsd:complexType>
+          </xsd:element>
+          <xsd:element name="assembly">
+            <xsd:complexType>
+              <xsd:attribute name="alias" type="xsd:string" />
+              <xsd:attribute name="name" type="xsd:string" />
+            </xsd:complexType>
+          </xsd:element>
+          <xsd:element name="data">
+            <xsd:complexType>
+              <xsd:sequence>
+                <xsd:element name="value" type="xsd:string" minOccurs="0" msdata:Ordinal="1" />
+                <xsd:element name="comment" type="xsd:string" minOccurs="0" msdata:Ordinal="2" />
+              </xsd:sequence>
+              <xsd:attribute name="name" type="xsd:string" use="required" msdata:Ordinal="1" />
+              <xsd:attribute name="type" type="xsd:string" msdata:Ordinal="3" />
+              <xsd:attribute name="mimetype" type="xsd:string" msdata:Ordinal="4" />
+              <xsd:attribute ref="xml:space" />
+            </xsd:complexType>
+          </xsd:element>
+          <xsd:element name="resheader">
+            <xsd:complexType>
+              <xsd:sequence>
+                <xsd:element name="value" type="xsd:string" minOccurs="0" msdata:Ordinal="1" />
+              </xsd:sequence>
+              <xsd:attribute name="name" type="xsd:string" use="required" />
+            </xsd:complexType>
+          </xsd:element>
+        </xsd:choice>
+      </xsd:complexType>
+    </xsd:element>
+  </xsd:schema>
+  <resheader name="resmimetype">
+    <value>text/microsoft-resx</value>
+  </resheader>
+  <resheader name="version">
+    <value>2.0</value>
+  </resheader>
+  <resheader name="reader">
+    <value>System.Resources.ResXResourceReader, System.Windows.Forms, Version=4.0.0.0, Culture=neutral, PublicKeyToken=b77a5c561934e089</value>
+  </resheader>
+  <resheader name="writer">
+    <value>System.Resources.ResXResourceWriter, System.Windows.Forms, Version=4.0.0.0, Culture=neutral, PublicKeyToken=b77a5c561934e089</value>
+  </resheader>
+  <data name="ContentArea.Text" xml:space="preserve">
+    <value>This is a test experiment page</value>
+    <comment>The name is Experiments</comment>
+  </data>
+  <data name="NavigationPane.Content" xml:space="preserve">
+    <value>Quiet Background Processes</value>
+    <comment>The name of the Quiet Background Processes page</comment>
+  </data>
+  <data name="QuietBackgroundProcesses.Description" xml:space="preserve">
+    <value>Silence and track background processes that may hinder device performance</value>
+  </data>
+  <data name="QuietBackgroundProcesses.Header" xml:space="preserve">
+    <value>Quiet background processes</value>
+  </data>
+  <data name="QuietBackgroundProcessesExplanation.Description" xml:space="preserve">
+    <value>This feature can be activated for 2 hours.</value>
+  </data>
+  <data name="QuietBackgroundProcessesExplanation.Header" xml:space="preserve">
+    <value>Quiet background processes beta feature description</value>
+  </data>
+  <data name="QuietBackgroundProcessesExplanation_LinkToDocs.Text" xml:space="preserve">
+    <value>Link to docs</value>
+  </data>
+  <data name="QuietBackgroundProcessesExplanation_ProvideFeedback.Text" xml:space="preserve">
+    <value>Provide feedback</value>
+  </data>
+  <data name="QuietBackgroundProcessesExplanation_RelatedLinks.Text" xml:space="preserve">
+    <value>Related links</value>
+  </data>
 </root>