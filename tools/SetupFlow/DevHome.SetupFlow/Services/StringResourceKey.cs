﻿// Copyright (c) Microsoft Corporation.
// Licensed under the MIT License.

namespace DevHome.SetupFlow.Services;

/// <summary>
/// Static class for storing the keys of the string resources that are accessed
/// from C# such as string resources that have placeholders or data that is
/// defined in the code and will surface on the UI.
/// </summary>
public static class StringResourceKey
{
    // Keys in this file should be a subset of the ones found in the .resw file.
    public static readonly string AddAllApplications = nameof(AddAllApplications);
    public static readonly string AddApplication = nameof(AddApplication);
    public static readonly string AddedApplication = nameof(AddedApplication);
    public static readonly string ApplicationsAddedPlural = nameof(ApplicationsAddedPlural);
    public static readonly string ApplicationsAddedSingular = nameof(ApplicationsAddedSingular);
    public static readonly string Applications = nameof(Applications);
    public static readonly string Basics = nameof(Basics);
    public static readonly string BrowseTextBlock = nameof(BrowseTextBlock);
    public static readonly string Close = nameof(Close);
    public static readonly string ConfigurationFileApplyError = nameof(ConfigurationFileApplyError);
    public static readonly string ConfigurationFileApplySuccess = nameof(ConfigurationFileApplySuccess);
    public static readonly string ConfigurationFileApplySuccessReboot = nameof(ConfigurationFileApplySuccessReboot);
    public static readonly string ConfigurationFileApplying = nameof(ConfigurationFileApplying);
    public static readonly string ConfigurationUnitFailed = nameof(ConfigurationUnitFailed);
    public static readonly string ConfigurationUnitSkipped = nameof(ConfigurationUnitSkipped);
    public static readonly string ConfigurationUnitSuccess = nameof(ConfigurationUnitSuccess);
    public static readonly string ConfigurationUnitSummaryFull = nameof(ConfigurationUnitSummaryFull);
    public static readonly string ConfigurationUnitSummaryMinimal = nameof(ConfigurationUnitSummaryMinimal);
    public static readonly string ConfigurationUnitSummaryNoDescription = nameof(ConfigurationUnitSummaryNoDescription);
    public static readonly string ConfigurationUnitSummaryNoId = nameof(ConfigurationUnitSummaryNoId);
    public static readonly string ConfigurationUnitStats = nameof(ConfigurationUnitStats);
    public static readonly string ConfigurationViewTitle = nameof(ConfigurationViewTitle);
    public static readonly string DevDriveReviewTitle = nameof(DevDriveReviewTitle);
    public static readonly string DevDriveDefaultFileName = nameof(DevDriveDefaultFileName);
    public static readonly string DevDriveDefaultFolderName = nameof(DevDriveDefaultFolderName);
    public static readonly string DevDriveDriveLetterNotAvailable = nameof(DevDriveDriveLetterNotAvailable);
    public static readonly string DevDriveFileNameAlreadyExists = nameof(DevDriveFileNameAlreadyExists);
    public static readonly string DevDriveInvalidDriveLabel = nameof(DevDriveInvalidDriveLabel);
    public static readonly string DevDriveInvalidDriveSize = nameof(DevDriveInvalidDriveSize);
    public static readonly string DevDriveInvalidFolderLocation = nameof(DevDriveInvalidFolderLocation);
    public static readonly string DevDriveNoDriveLettersAvailable = nameof(DevDriveNoDriveLettersAvailable);
    public static readonly string DevDriveNotEnoughFreeSpace = nameof(DevDriveNotEnoughFreeSpace);
    public static readonly string DevDriveReviewPageNumberOfDevDrives = nameof(DevDriveReviewPageNumberOfDevDrives);
    public static readonly string DevDriveReviewPageNumberOfDevDrivesTitle = nameof(DevDriveReviewPageNumberOfDevDrivesTitle);
    public static readonly string DevDriveUnableToCreateError = nameof(DevDriveUnableToCreateError);
    public static readonly string DevDriveWindowByteUnitComboBoxGB = nameof(DevDriveWindowByteUnitComboBoxGB);
    public static readonly string DevDriveWindowByteUnitComboBoxTB = nameof(DevDriveWindowByteUnitComboBoxTB);
    public static readonly string DoneButton = nameof(DoneButton);
    public static readonly string EditClonePathDialog = nameof(EditClonePathDialog);
    public static readonly string EditClonePathDialogUncheckCheckMark = nameof(EditClonePathDialogUncheckCheckMark);
    public static readonly string FilePickerFileTypeOption = nameof(FilePickerFileTypeOption);
    public static readonly string FileTypeNotSupported = nameof(FileTypeNotSupported);
    public static readonly string InstalledPackage = nameof(InstalledPackage);
    public static readonly string InstalledPackageReboot = nameof(InstalledPackageReboot);
    public static readonly string InstallingPackage = nameof(InstallingPackage);
    public static readonly string InstallationNotesTitle = nameof(InstallationNotesTitle);
    public static readonly string Next = nameof(Next);
    public static readonly string NoSearchResultsFoundTitle = nameof(NoSearchResultsFoundTitle);
    public static readonly string PackagesCount = nameof(PackagesCount);
    public static readonly string PackageDescriptionThreeParts = nameof(PackageDescriptionThreeParts);
    public static readonly string PackageDescriptionTwoParts = nameof(PackageDescriptionTwoParts);
    public static readonly string PackageInstalledTooltip = nameof(PackageInstalledTooltip);
    public static readonly string PackageNameTooltip = nameof(PackageNameTooltip);
    public static readonly string PackagePublisherNameTooltip = nameof(PackagePublisherNameTooltip);
    public static readonly string PackageSourceTooltip = nameof(PackageSourceTooltip);
    public static readonly string PackageVersionTooltip = nameof(PackageVersionTooltip);
    public static readonly string PathWithColon = nameof(PathWithColon);
    public static readonly string RemoveApplication = nameof(RemoveApplication);
    public static readonly string RemovedApplication = nameof(RemovedApplication);
    public static readonly string ResultCountPlural = nameof(ResultCountPlural);
    public static readonly string ResultCountSingular = nameof(ResultCountSingular);
    public static readonly string RestorePackagesTitle = nameof(RestorePackagesTitle);
    public static readonly string RestorePackagesDescription = nameof(RestorePackagesDescription);
    public static readonly string RestorePackagesDescriptionWithDate = nameof(RestorePackagesDescriptionWithDate);
    public static readonly string Repository = nameof(Repository);
    public static readonly string ReviewNothingToSetUpToolTip = nameof(ReviewNothingToSetUpToolTip);
    public static readonly string SelectedPackagesCount = nameof(SelectedPackagesCount);
    public static readonly string SetUpButton = nameof(SetUpButton);
    public static readonly string SizeWithColon = nameof(SizeWithColon);
    public static readonly string LoadingExecutingProgress = nameof(LoadingExecutingProgress);
    public static readonly string ActionCenterDisplay = nameof(ActionCenterDisplay);
    public static readonly string NeedsRebootMessage = nameof(NeedsRebootMessage);
    public static readonly string ApplicationsPageTitle = nameof(ApplicationsPageTitle);
    public static readonly string ReposConfigPageTitle = nameof(ReposConfigPageTitle);
    public static readonly string ReviewPageTitle = nameof(ReviewPageTitle);
    public static readonly string SummaryPageOneApplicationInstalled = nameof(SummaryPageOneApplicationInstalled);
    public static readonly string SummaryPageOneRepositoryCloned = nameof(SummaryPageOneRepositoryCloned);
    public static readonly string SummaryPageAppsDownloadedCount = nameof(SummaryPageAppsDownloadedCount);
    public static readonly string SummaryPageReposClonedCount = nameof(SummaryPageReposClonedCount);
    public static readonly string SSHConnectionStringNotAllowed = nameof(SSHConnectionStringNotAllowed);

    // Repository loading screen messages
    public static readonly string CloneRepoCreating = nameof(CloneRepoCreating);
    public static readonly string CloneRepoCreated = nameof(CloneRepoCreated);
    public static readonly string CloneRepoError = nameof(CloneRepoError);
    public static readonly string CloneRepoErrorForActionCenter = nameof(CloneRepoErrorForActionCenter);
    public static readonly string CloneRepoRestart = nameof(CloneRepoRestart);

    // Configure task loading screen messages
    public static readonly string ApplyingConfigurationMessage = nameof(ApplyingConfigurationMessage);
    public static readonly string ConfigureTaskCreating = nameof(ConfigureTaskCreating);
    public static readonly string ConfigureTaskCreated = nameof(ConfigureTaskCreated);
    public static readonly string ConfigureTaskError = nameof(ConfigureTaskError);
    public static readonly string ConfigureTaskRestart = nameof(ConfigureTaskRestart);

    // App download loading screen messages
    public static readonly string StartingInstallPackageMessage = nameof(StartingInstallPackageMessage);
    public static readonly string DownloadAppCreating = nameof(DownloadAppCreating);
    public static readonly string DownloadAppCreated = nameof(DownloadAppCreated);
    public static readonly string DownloadAppError = nameof(DownloadAppError);
    public static readonly string DownloadAppRestart = nameof(DownloadAppRestart);

    // Dev drive loading screen messages
    public static readonly string DevDriveNotAdminError = nameof(DevDriveNotAdminError);
    public static readonly string DevDriveCreating = nameof(DevDriveCreating);
    public static readonly string DevDriveCreated = nameof(DevDriveCreated);
    public static readonly string DevDriveErrorWithReason = nameof(DevDriveErrorWithReason);
    public static readonly string DevDriveRestart = nameof(DevDriveRestart);

    // Loading screen
    public static readonly string LoadingScreenActionCenterErrors = nameof(LoadingScreenActionCenterErrors);
    public static readonly string LoadingPageSteps = nameof(LoadingPageSteps);
    public static readonly string LoadingScreenGoToSummaryButtonContent = nameof(LoadingScreenGoToSummaryButtonContent);

    // Repo tool
    public static readonly string RepoToolNextButtonTooltip = nameof(RepoToolNextButtonTooltip);
    public static readonly string RepoAccountPagePrimaryButtonText = nameof(RepoAccountPagePrimaryButtonText);
    public static readonly string RepoEverythingElsePrimaryButtonText = nameof(RepoEverythingElsePrimaryButtonText);
    public static readonly string RepoPageEditClonePathAutomationProperties = nameof(RepoPageEditClonePathAutomationProperties);
    public static readonly string RepoPageRemoveRepoAutomationProperties = nameof(RepoPageRemoveRepoAutomationProperties);
    public static readonly string ClonePathNotFullyQualifiedMessage = nameof(ClonePathNotFullyQualifiedMessage);
    public static readonly string ClonePathNotFolder = nameof(ClonePathNotFolder);
    public static readonly string ClonePathDriveDoesNotExist = nameof(ClonePathDriveDoesNotExist);
    public static readonly string RepoToolAddAnotherAccount = nameof(RepoToolAddAnotherAccount);
    public static readonly string SetupShellRepoConfigLocalMachine = nameof(SetupShellRepoConfigLocalMachine);
    public static readonly string SetupShellRepoConfigTargetMachine = nameof(SetupShellRepoConfigTargetMachine);

    // Url Validation
    public static readonly string UrlValidationBadUrl = nameof(UrlValidationBadUrl);
    public static readonly string UrlValidationNotFound = nameof(UrlValidationNotFound);
    public static readonly string UrlValidationRepoAlreadyAdded = nameof(UrlValidationRepoAlreadyAdded);
    public static readonly string UrlNoAccountsHaveAccess = nameof(UrlNoAccountsHaveAccess);
    public static readonly string UrlCancelButtonText = nameof(UrlCancelButtonText);

    // Install errors
    public static readonly string InstallPackageError = nameof(InstallPackageError);
    public static readonly string InstallPackageErrorMessagePackageInUse = nameof(InstallPackageErrorMessagePackageInUse);
    public static readonly string InstallPackageErrorMessageInstallInProgress = nameof(InstallPackageErrorMessageInstallInProgress);
    public static readonly string InstallPackageErrorMessageFileInUse = nameof(InstallPackageErrorMessageFileInUse);
    public static readonly string InstallPackageErrorMessageMissingDependency = nameof(InstallPackageErrorMessageMissingDependency);
    public static readonly string InstallPackageErrorMessageDiskFull = nameof(InstallPackageErrorMessageDiskFull);
    public static readonly string InstallPackageErrorMessageInsufficientMemory = nameof(InstallPackageErrorMessageInsufficientMemory);
    public static readonly string InstallPackageErrorMessageNoNetwork = nameof(InstallPackageErrorMessageNoNetwork);
    public static readonly string InstallPackageErrorMessageContactSupport = nameof(InstallPackageErrorMessageContactSupport);
    public static readonly string InstallPackageErrorMessageRebootRequiredToFinish = nameof(InstallPackageErrorMessageRebootRequiredToFinish);
    public static readonly string InstallPackageErrorMessageRebootRequiredToInstall = nameof(InstallPackageErrorMessageRebootRequiredToInstall);
    public static readonly string InstallPackageErrorMessageRebootInitiated = nameof(InstallPackageErrorMessageRebootInitiated);
    public static readonly string InstallPackageErrorMessageCancelledByUser = nameof(InstallPackageErrorMessageCancelledByUser);
    public static readonly string InstallPackageErrorMessageAlreadyInstalled = nameof(InstallPackageErrorMessageAlreadyInstalled);
    public static readonly string InstallPackageErrorMessageDowngrade = nameof(InstallPackageErrorMessageDowngrade);
    public static readonly string InstallPackageErrorMessageBlockedByPolicy = nameof(InstallPackageErrorMessageBlockedByPolicy);
    public static readonly string InstallPackageErrorMessageDependencies = nameof(InstallPackageErrorMessageDependencies);
    public static readonly string InstallPackageErrorMessagePackageInUseByApplication = nameof(InstallPackageErrorMessagePackageInUseByApplication);
    public static readonly string InstallPackageErrorMessageInvalidParameter = nameof(InstallPackageErrorMessageInvalidParameter);
    public static readonly string InstallPackageErrorMessageSystemNotSupported = nameof(InstallPackageErrorMessageSystemNotSupported);
    public static readonly string InstallPackageErrorMessageSystemMessage = nameof(InstallPackageErrorMessageSystemMessage);
    public static readonly string InstallPackageErrorBlockedByPolicy = nameof(InstallPackageErrorBlockedByPolicy);
    public static readonly string InstallPackageErrorDownloadError = nameof(InstallPackageErrorDownloadError);
    public static readonly string InstallPackageErrorInternalError = nameof(InstallPackageErrorInternalError);
    public static readonly string InstallPackageErrorNoApplicableInstallers = nameof(InstallPackageErrorNoApplicableInstallers);
    public static readonly string InstallPackageErrorUnknownErrorWithErrorCode = nameof(InstallPackageErrorUnknownErrorWithErrorCode);
    public static readonly string InstallPackageErrorUnknownErrorWithErrorCodeAndExitCode = nameof(InstallPackageErrorUnknownErrorWithErrorCodeAndExitCode);

    // WinGet Configuration
    public static readonly string ConfigurationFieldInvalidType = nameof(ConfigurationFieldInvalidType);
    public static readonly string ConfigurationFieldInvalidValue = nameof(ConfigurationFieldInvalidValue);
    public static readonly string ConfigurationFieldMissing = nameof(ConfigurationFieldMissing);
    public static readonly string ConfigurationFileInvalid = nameof(ConfigurationFileInvalid);
    public static readonly string ConfigurationFileOpenUnknownError = nameof(ConfigurationFileOpenUnknownError);
    public static readonly string ConfigurationFileVersionUnknown = nameof(ConfigurationFileVersionUnknown);
    public static readonly string ConfigurationUnitHasDuplicateIdentifier = nameof(ConfigurationUnitHasDuplicateIdentifier);
    public static readonly string ConfigurationUnitHasMissingDependency = nameof(ConfigurationUnitHasMissingDependency);
    public static readonly string ConfigurationUnitAssertHadNegativeResult = nameof(ConfigurationUnitAssertHadNegativeResult);
    public static readonly string ConfigurationUnitNotFoundInModule = nameof(ConfigurationUnitNotFoundInModule);
    public static readonly string ConfigurationUnitNotFound = nameof(ConfigurationUnitNotFound);
    public static readonly string ConfigurationUnitMultipleMatches = nameof(ConfigurationUnitMultipleMatches);
    public static readonly string ConfigurationUnitFailedDuringGet = nameof(ConfigurationUnitFailedDuringGet);
    public static readonly string ConfigurationUnitFailedDuringTest = nameof(ConfigurationUnitFailedDuringTest);
    public static readonly string ConfigurationUnitFailedDuringSet = nameof(ConfigurationUnitFailedDuringSet);
    public static readonly string ConfigurationUnitModuleConflict = nameof(ConfigurationUnitModuleConflict);
    public static readonly string ConfigurationUnitModuleImportFailed = nameof(ConfigurationUnitModuleImportFailed);
    public static readonly string ConfigurationUnitReturnedInvalidResult = nameof(ConfigurationUnitReturnedInvalidResult);
    public static readonly string ConfigurationUnitManuallySkipped = nameof(ConfigurationUnitManuallySkipped);
    public static readonly string ConfigurationUnitNotRunDueToDependency = nameof(ConfigurationUnitNotRunDueToDependency);
    public static readonly string WinGetConfigUnitSettingConfigRoot = nameof(WinGetConfigUnitSettingConfigRoot);
    public static readonly string WinGetConfigUnitImportModuleAdmin = nameof(WinGetConfigUnitImportModuleAdmin);
    public static readonly string ConfigurationUnitFailedConfigSet = nameof(ConfigurationUnitFailedConfigSet);
    public static readonly string ConfigurationUnitFailedInternal = nameof(ConfigurationUnitFailedInternal);
    public static readonly string ConfigurationUnitFailedPrecondition = nameof(ConfigurationUnitFailedPrecondition);
    public static readonly string ConfigurationUnitFailedSystemState = nameof(ConfigurationUnitFailedSystemState);
    public static readonly string ConfigurationUnitFailedUnitProcessing = nameof(ConfigurationUnitFailedUnitProcessing);
    public static readonly string ConfigurationUnitNotRunDueToFailedAssert = nameof(ConfigurationUnitNotRunDueToFailedAssert);

    // Setup target flow
    public static readonly string SetupTargetPageTitle = nameof(SetupTargetPageTitle);
    public static readonly string SetupTargetAllComboBoxOption = nameof(SetupTargetAllComboBoxOption);
    public static readonly string SetupTargetConfigurationUnknown = nameof(SetupTargetConfigurationUnknown);
    public static readonly string SetupTargetConfigurationPending = nameof(SetupTargetConfigurationPending);
    public static readonly string SetupTargetConfigurationInProgress = nameof(SetupTargetConfigurationInProgress);
    public static readonly string SetupTargetConfigurationCompleted = nameof(SetupTargetConfigurationCompleted);
    public static readonly string SetupTargetConfigurationShuttingDownDevice = nameof(SetupTargetConfigurationShuttingDownDevice);
    public static readonly string SetupTargetConfigurationStartingDevice = nameof(SetupTargetConfigurationStartingDevice);
    public static readonly string SetupTargetConfigurationRestartingDevice = nameof(SetupTargetConfigurationRestartingDevice);
    public static readonly string SetupTargetConfigurationProvisioningDevice = nameof(SetupTargetConfigurationProvisioningDevice);
    public static readonly string SetupTargetConfigurationWaitingForAdminUserLogon = nameof(SetupTargetConfigurationWaitingForAdminUserLogon);
    public static readonly string SetupTargetConfigurationWaitingForUserLogon = nameof(SetupTargetConfigurationWaitingForUserLogon);
    public static readonly string SetupTargetConfigurationSkipped = nameof(SetupTargetConfigurationSkipped);
    public static readonly string SetupTargetConfigurationOpenConfigFailed = nameof(SetupTargetConfigurationOpenConfigFailed);
    public static readonly string SetupTargetConfigurationUnitProgressMessage = nameof(SetupTargetConfigurationUnitProgressMessage);
    public static readonly string SetupTargetConfigurationSetProgressMessage = nameof(SetupTargetConfigurationSetProgressMessage);
    public static readonly string SetupTargetConfigurationUnitProgressError = nameof(SetupTargetConfigurationUnitProgressError);
    public static readonly string ConfigureTargetApplyConfigurationStopped = nameof(ConfigureTargetApplyConfigurationStopped);
    public static readonly string ConfigureTargetApplyConfigurationStoppedWithNoEndingMessage = nameof(ConfigureTargetApplyConfigurationStoppedWithNoEndingMessage);
    public static readonly string ConfigureTargetApplyConfigurationActionNeeded = nameof(ConfigureTargetApplyConfigurationActionNeeded);
    public static readonly string SetupTargetExtensionApplyingConfiguration = nameof(SetupTargetExtensionApplyingConfiguration);
    public static readonly string SetupTargetExtensionApplyingConfigurationActionRequired = nameof(SetupTargetExtensionApplyingConfigurationActionRequired);
    public static readonly string SetupTargetExtensionApplyConfigurationError = nameof(SetupTargetExtensionApplyConfigurationError);
    public static readonly string SetupTargetExtensionApplyConfigurationSuccess = nameof(SetupTargetExtensionApplyConfigurationSuccess);
    public static readonly string SetupTargetExtensionApplyConfigurationRebootRequired = nameof(SetupTargetExtensionApplyConfigurationRebootRequired);
    public static readonly string SetupTargetMachineName = nameof(SetupTargetMachineName);
    public static readonly string ConfigureTargetApplyConfigurationActionFailureRetry = nameof(ConfigureTargetApplyConfigurationActionFailureRetry);
    public static readonly string ConfigureTargetApplyConfigurationActionFailureEnd = nameof(ConfigureTargetApplyConfigurationActionFailureEnd);
    public static readonly string ConfigureTargetApplyConfigurationActionSuccess = nameof(ConfigureTargetApplyConfigurationActionSuccess);
    public static readonly string SetupTargetReviewPageDefaultInfoBarTitle = nameof(SetupTargetReviewPageDefaultInfoBarTitle);
    public static readonly string SetupTargetReviewPageDefaultInfoBarMessage = nameof(SetupTargetReviewPageDefaultInfoBarMessage);
    public static readonly string SetupTargetReviewPageHyperVInfoBarMessage = nameof(SetupTargetReviewPageHyperVInfoBarMessage);
    public static readonly string SetupTargetUnknownStatus = nameof(SetupTargetUnknownStatus);
    public static readonly string SetupTargetSortAToZLabel = nameof(SetupTargetSortAToZLabel);
    public static readonly string SetupTargetSortZToALabel = nameof(SetupTargetSortZToALabel);
    public static readonly string SetupTargetPageSyncButton = nameof(SetupTargetPageSyncButton);
    public static readonly string SetupTargetConfigurationUnitCompleted = nameof(SetupTargetConfigurationUnitCompleted);
    public static readonly string SetupTargetConfigurationUnitInProgress = nameof(SetupTargetConfigurationUnitInProgress);
    public static readonly string SetupTargetConfigurationUnitPending = nameof(SetupTargetConfigurationUnitPending);
    public static readonly string SetupTargetConfigurationUnitSkipped = nameof(SetupTargetConfigurationUnitSkipped);
    public static readonly string SetupTargetConfigurationSetCurrentState = nameof(SetupTargetConfigurationSetCurrentState);
    public static readonly string SetupTargetConfigurationUnitCurrentState = nameof(SetupTargetConfigurationUnitCurrentState);
    public static readonly string SetupTargetConfigurationProgressUpdate = nameof(SetupTargetConfigurationProgressUpdate);
    public static readonly string SetupTargetConfigurationUnitProgressErrorWithMsg = nameof(SetupTargetConfigurationUnitProgressErrorWithMsg);
    public static readonly string SetupTargetConfigurationUnitUnknown = nameof(SetupTargetConfigurationUnitUnknown);

<<<<<<< HEAD
    // Create Environment flor
    public static readonly string SelectEnvironmentPageTitle = nameof(SelectEnvironmentPageTitle);
    public static readonly string ConfigureEnvironmentPageTitle = nameof(ConfigureEnvironmentPageTitle);
=======
    // Create Environment flow
    public static readonly string SelectEnvironmentPageTitle = nameof(SelectEnvironmentPageTitle);
    public static readonly string ConfigureEnvironmentPageTitle = nameof(ConfigureEnvironmentPageTitle);
    public static readonly string EnvironmentCreationReviewPageTitle = nameof(EnvironmentCreationReviewPageTitle);
>>>>>>> 85dbd256
}
<|MERGE_RESOLUTION|>--- conflicted
+++ resolved
@@ -1,264 +1,260 @@
-﻿// Copyright (c) Microsoft Corporation.
-// Licensed under the MIT License.
-
-namespace DevHome.SetupFlow.Services;
-
-/// <summary>
-/// Static class for storing the keys of the string resources that are accessed
-/// from C# such as string resources that have placeholders or data that is
-/// defined in the code and will surface on the UI.
-/// </summary>
-public static class StringResourceKey
-{
-    // Keys in this file should be a subset of the ones found in the .resw file.
-    public static readonly string AddAllApplications = nameof(AddAllApplications);
-    public static readonly string AddApplication = nameof(AddApplication);
-    public static readonly string AddedApplication = nameof(AddedApplication);
-    public static readonly string ApplicationsAddedPlural = nameof(ApplicationsAddedPlural);
-    public static readonly string ApplicationsAddedSingular = nameof(ApplicationsAddedSingular);
-    public static readonly string Applications = nameof(Applications);
-    public static readonly string Basics = nameof(Basics);
-    public static readonly string BrowseTextBlock = nameof(BrowseTextBlock);
-    public static readonly string Close = nameof(Close);
-    public static readonly string ConfigurationFileApplyError = nameof(ConfigurationFileApplyError);
-    public static readonly string ConfigurationFileApplySuccess = nameof(ConfigurationFileApplySuccess);
-    public static readonly string ConfigurationFileApplySuccessReboot = nameof(ConfigurationFileApplySuccessReboot);
-    public static readonly string ConfigurationFileApplying = nameof(ConfigurationFileApplying);
-    public static readonly string ConfigurationUnitFailed = nameof(ConfigurationUnitFailed);
-    public static readonly string ConfigurationUnitSkipped = nameof(ConfigurationUnitSkipped);
-    public static readonly string ConfigurationUnitSuccess = nameof(ConfigurationUnitSuccess);
-    public static readonly string ConfigurationUnitSummaryFull = nameof(ConfigurationUnitSummaryFull);
-    public static readonly string ConfigurationUnitSummaryMinimal = nameof(ConfigurationUnitSummaryMinimal);
-    public static readonly string ConfigurationUnitSummaryNoDescription = nameof(ConfigurationUnitSummaryNoDescription);
-    public static readonly string ConfigurationUnitSummaryNoId = nameof(ConfigurationUnitSummaryNoId);
-    public static readonly string ConfigurationUnitStats = nameof(ConfigurationUnitStats);
-    public static readonly string ConfigurationViewTitle = nameof(ConfigurationViewTitle);
-    public static readonly string DevDriveReviewTitle = nameof(DevDriveReviewTitle);
-    public static readonly string DevDriveDefaultFileName = nameof(DevDriveDefaultFileName);
-    public static readonly string DevDriveDefaultFolderName = nameof(DevDriveDefaultFolderName);
-    public static readonly string DevDriveDriveLetterNotAvailable = nameof(DevDriveDriveLetterNotAvailable);
-    public static readonly string DevDriveFileNameAlreadyExists = nameof(DevDriveFileNameAlreadyExists);
-    public static readonly string DevDriveInvalidDriveLabel = nameof(DevDriveInvalidDriveLabel);
-    public static readonly string DevDriveInvalidDriveSize = nameof(DevDriveInvalidDriveSize);
-    public static readonly string DevDriveInvalidFolderLocation = nameof(DevDriveInvalidFolderLocation);
-    public static readonly string DevDriveNoDriveLettersAvailable = nameof(DevDriveNoDriveLettersAvailable);
-    public static readonly string DevDriveNotEnoughFreeSpace = nameof(DevDriveNotEnoughFreeSpace);
-    public static readonly string DevDriveReviewPageNumberOfDevDrives = nameof(DevDriveReviewPageNumberOfDevDrives);
-    public static readonly string DevDriveReviewPageNumberOfDevDrivesTitle = nameof(DevDriveReviewPageNumberOfDevDrivesTitle);
-    public static readonly string DevDriveUnableToCreateError = nameof(DevDriveUnableToCreateError);
-    public static readonly string DevDriveWindowByteUnitComboBoxGB = nameof(DevDriveWindowByteUnitComboBoxGB);
-    public static readonly string DevDriveWindowByteUnitComboBoxTB = nameof(DevDriveWindowByteUnitComboBoxTB);
-    public static readonly string DoneButton = nameof(DoneButton);
-    public static readonly string EditClonePathDialog = nameof(EditClonePathDialog);
-    public static readonly string EditClonePathDialogUncheckCheckMark = nameof(EditClonePathDialogUncheckCheckMark);
-    public static readonly string FilePickerFileTypeOption = nameof(FilePickerFileTypeOption);
-    public static readonly string FileTypeNotSupported = nameof(FileTypeNotSupported);
-    public static readonly string InstalledPackage = nameof(InstalledPackage);
-    public static readonly string InstalledPackageReboot = nameof(InstalledPackageReboot);
-    public static readonly string InstallingPackage = nameof(InstallingPackage);
-    public static readonly string InstallationNotesTitle = nameof(InstallationNotesTitle);
-    public static readonly string Next = nameof(Next);
-    public static readonly string NoSearchResultsFoundTitle = nameof(NoSearchResultsFoundTitle);
-    public static readonly string PackagesCount = nameof(PackagesCount);
-    public static readonly string PackageDescriptionThreeParts = nameof(PackageDescriptionThreeParts);
-    public static readonly string PackageDescriptionTwoParts = nameof(PackageDescriptionTwoParts);
-    public static readonly string PackageInstalledTooltip = nameof(PackageInstalledTooltip);
-    public static readonly string PackageNameTooltip = nameof(PackageNameTooltip);
-    public static readonly string PackagePublisherNameTooltip = nameof(PackagePublisherNameTooltip);
-    public static readonly string PackageSourceTooltip = nameof(PackageSourceTooltip);
-    public static readonly string PackageVersionTooltip = nameof(PackageVersionTooltip);
-    public static readonly string PathWithColon = nameof(PathWithColon);
-    public static readonly string RemoveApplication = nameof(RemoveApplication);
-    public static readonly string RemovedApplication = nameof(RemovedApplication);
-    public static readonly string ResultCountPlural = nameof(ResultCountPlural);
-    public static readonly string ResultCountSingular = nameof(ResultCountSingular);
-    public static readonly string RestorePackagesTitle = nameof(RestorePackagesTitle);
-    public static readonly string RestorePackagesDescription = nameof(RestorePackagesDescription);
-    public static readonly string RestorePackagesDescriptionWithDate = nameof(RestorePackagesDescriptionWithDate);
-    public static readonly string Repository = nameof(Repository);
-    public static readonly string ReviewNothingToSetUpToolTip = nameof(ReviewNothingToSetUpToolTip);
-    public static readonly string SelectedPackagesCount = nameof(SelectedPackagesCount);
-    public static readonly string SetUpButton = nameof(SetUpButton);
-    public static readonly string SizeWithColon = nameof(SizeWithColon);
-    public static readonly string LoadingExecutingProgress = nameof(LoadingExecutingProgress);
-    public static readonly string ActionCenterDisplay = nameof(ActionCenterDisplay);
-    public static readonly string NeedsRebootMessage = nameof(NeedsRebootMessage);
-    public static readonly string ApplicationsPageTitle = nameof(ApplicationsPageTitle);
-    public static readonly string ReposConfigPageTitle = nameof(ReposConfigPageTitle);
-    public static readonly string ReviewPageTitle = nameof(ReviewPageTitle);
-    public static readonly string SummaryPageOneApplicationInstalled = nameof(SummaryPageOneApplicationInstalled);
-    public static readonly string SummaryPageOneRepositoryCloned = nameof(SummaryPageOneRepositoryCloned);
-    public static readonly string SummaryPageAppsDownloadedCount = nameof(SummaryPageAppsDownloadedCount);
-    public static readonly string SummaryPageReposClonedCount = nameof(SummaryPageReposClonedCount);
-    public static readonly string SSHConnectionStringNotAllowed = nameof(SSHConnectionStringNotAllowed);
-
-    // Repository loading screen messages
-    public static readonly string CloneRepoCreating = nameof(CloneRepoCreating);
-    public static readonly string CloneRepoCreated = nameof(CloneRepoCreated);
-    public static readonly string CloneRepoError = nameof(CloneRepoError);
-    public static readonly string CloneRepoErrorForActionCenter = nameof(CloneRepoErrorForActionCenter);
-    public static readonly string CloneRepoRestart = nameof(CloneRepoRestart);
-
-    // Configure task loading screen messages
-    public static readonly string ApplyingConfigurationMessage = nameof(ApplyingConfigurationMessage);
-    public static readonly string ConfigureTaskCreating = nameof(ConfigureTaskCreating);
-    public static readonly string ConfigureTaskCreated = nameof(ConfigureTaskCreated);
-    public static readonly string ConfigureTaskError = nameof(ConfigureTaskError);
-    public static readonly string ConfigureTaskRestart = nameof(ConfigureTaskRestart);
-
-    // App download loading screen messages
-    public static readonly string StartingInstallPackageMessage = nameof(StartingInstallPackageMessage);
-    public static readonly string DownloadAppCreating = nameof(DownloadAppCreating);
-    public static readonly string DownloadAppCreated = nameof(DownloadAppCreated);
-    public static readonly string DownloadAppError = nameof(DownloadAppError);
-    public static readonly string DownloadAppRestart = nameof(DownloadAppRestart);
-
-    // Dev drive loading screen messages
-    public static readonly string DevDriveNotAdminError = nameof(DevDriveNotAdminError);
-    public static readonly string DevDriveCreating = nameof(DevDriveCreating);
-    public static readonly string DevDriveCreated = nameof(DevDriveCreated);
-    public static readonly string DevDriveErrorWithReason = nameof(DevDriveErrorWithReason);
-    public static readonly string DevDriveRestart = nameof(DevDriveRestart);
-
-    // Loading screen
-    public static readonly string LoadingScreenActionCenterErrors = nameof(LoadingScreenActionCenterErrors);
-    public static readonly string LoadingPageSteps = nameof(LoadingPageSteps);
-    public static readonly string LoadingScreenGoToSummaryButtonContent = nameof(LoadingScreenGoToSummaryButtonContent);
-
-    // Repo tool
-    public static readonly string RepoToolNextButtonTooltip = nameof(RepoToolNextButtonTooltip);
-    public static readonly string RepoAccountPagePrimaryButtonText = nameof(RepoAccountPagePrimaryButtonText);
-    public static readonly string RepoEverythingElsePrimaryButtonText = nameof(RepoEverythingElsePrimaryButtonText);
-    public static readonly string RepoPageEditClonePathAutomationProperties = nameof(RepoPageEditClonePathAutomationProperties);
-    public static readonly string RepoPageRemoveRepoAutomationProperties = nameof(RepoPageRemoveRepoAutomationProperties);
-    public static readonly string ClonePathNotFullyQualifiedMessage = nameof(ClonePathNotFullyQualifiedMessage);
-    public static readonly string ClonePathNotFolder = nameof(ClonePathNotFolder);
-    public static readonly string ClonePathDriveDoesNotExist = nameof(ClonePathDriveDoesNotExist);
-    public static readonly string RepoToolAddAnotherAccount = nameof(RepoToolAddAnotherAccount);
-    public static readonly string SetupShellRepoConfigLocalMachine = nameof(SetupShellRepoConfigLocalMachine);
-    public static readonly string SetupShellRepoConfigTargetMachine = nameof(SetupShellRepoConfigTargetMachine);
-
-    // Url Validation
-    public static readonly string UrlValidationBadUrl = nameof(UrlValidationBadUrl);
-    public static readonly string UrlValidationNotFound = nameof(UrlValidationNotFound);
-    public static readonly string UrlValidationRepoAlreadyAdded = nameof(UrlValidationRepoAlreadyAdded);
-    public static readonly string UrlNoAccountsHaveAccess = nameof(UrlNoAccountsHaveAccess);
-    public static readonly string UrlCancelButtonText = nameof(UrlCancelButtonText);
-
-    // Install errors
-    public static readonly string InstallPackageError = nameof(InstallPackageError);
-    public static readonly string InstallPackageErrorMessagePackageInUse = nameof(InstallPackageErrorMessagePackageInUse);
-    public static readonly string InstallPackageErrorMessageInstallInProgress = nameof(InstallPackageErrorMessageInstallInProgress);
-    public static readonly string InstallPackageErrorMessageFileInUse = nameof(InstallPackageErrorMessageFileInUse);
-    public static readonly string InstallPackageErrorMessageMissingDependency = nameof(InstallPackageErrorMessageMissingDependency);
-    public static readonly string InstallPackageErrorMessageDiskFull = nameof(InstallPackageErrorMessageDiskFull);
-    public static readonly string InstallPackageErrorMessageInsufficientMemory = nameof(InstallPackageErrorMessageInsufficientMemory);
-    public static readonly string InstallPackageErrorMessageNoNetwork = nameof(InstallPackageErrorMessageNoNetwork);
-    public static readonly string InstallPackageErrorMessageContactSupport = nameof(InstallPackageErrorMessageContactSupport);
-    public static readonly string InstallPackageErrorMessageRebootRequiredToFinish = nameof(InstallPackageErrorMessageRebootRequiredToFinish);
-    public static readonly string InstallPackageErrorMessageRebootRequiredToInstall = nameof(InstallPackageErrorMessageRebootRequiredToInstall);
-    public static readonly string InstallPackageErrorMessageRebootInitiated = nameof(InstallPackageErrorMessageRebootInitiated);
-    public static readonly string InstallPackageErrorMessageCancelledByUser = nameof(InstallPackageErrorMessageCancelledByUser);
-    public static readonly string InstallPackageErrorMessageAlreadyInstalled = nameof(InstallPackageErrorMessageAlreadyInstalled);
-    public static readonly string InstallPackageErrorMessageDowngrade = nameof(InstallPackageErrorMessageDowngrade);
-    public static readonly string InstallPackageErrorMessageBlockedByPolicy = nameof(InstallPackageErrorMessageBlockedByPolicy);
-    public static readonly string InstallPackageErrorMessageDependencies = nameof(InstallPackageErrorMessageDependencies);
-    public static readonly string InstallPackageErrorMessagePackageInUseByApplication = nameof(InstallPackageErrorMessagePackageInUseByApplication);
-    public static readonly string InstallPackageErrorMessageInvalidParameter = nameof(InstallPackageErrorMessageInvalidParameter);
-    public static readonly string InstallPackageErrorMessageSystemNotSupported = nameof(InstallPackageErrorMessageSystemNotSupported);
-    public static readonly string InstallPackageErrorMessageSystemMessage = nameof(InstallPackageErrorMessageSystemMessage);
-    public static readonly string InstallPackageErrorBlockedByPolicy = nameof(InstallPackageErrorBlockedByPolicy);
-    public static readonly string InstallPackageErrorDownloadError = nameof(InstallPackageErrorDownloadError);
-    public static readonly string InstallPackageErrorInternalError = nameof(InstallPackageErrorInternalError);
-    public static readonly string InstallPackageErrorNoApplicableInstallers = nameof(InstallPackageErrorNoApplicableInstallers);
-    public static readonly string InstallPackageErrorUnknownErrorWithErrorCode = nameof(InstallPackageErrorUnknownErrorWithErrorCode);
-    public static readonly string InstallPackageErrorUnknownErrorWithErrorCodeAndExitCode = nameof(InstallPackageErrorUnknownErrorWithErrorCodeAndExitCode);
-
-    // WinGet Configuration
-    public static readonly string ConfigurationFieldInvalidType = nameof(ConfigurationFieldInvalidType);
-    public static readonly string ConfigurationFieldInvalidValue = nameof(ConfigurationFieldInvalidValue);
-    public static readonly string ConfigurationFieldMissing = nameof(ConfigurationFieldMissing);
-    public static readonly string ConfigurationFileInvalid = nameof(ConfigurationFileInvalid);
-    public static readonly string ConfigurationFileOpenUnknownError = nameof(ConfigurationFileOpenUnknownError);
-    public static readonly string ConfigurationFileVersionUnknown = nameof(ConfigurationFileVersionUnknown);
-    public static readonly string ConfigurationUnitHasDuplicateIdentifier = nameof(ConfigurationUnitHasDuplicateIdentifier);
-    public static readonly string ConfigurationUnitHasMissingDependency = nameof(ConfigurationUnitHasMissingDependency);
-    public static readonly string ConfigurationUnitAssertHadNegativeResult = nameof(ConfigurationUnitAssertHadNegativeResult);
-    public static readonly string ConfigurationUnitNotFoundInModule = nameof(ConfigurationUnitNotFoundInModule);
-    public static readonly string ConfigurationUnitNotFound = nameof(ConfigurationUnitNotFound);
-    public static readonly string ConfigurationUnitMultipleMatches = nameof(ConfigurationUnitMultipleMatches);
-    public static readonly string ConfigurationUnitFailedDuringGet = nameof(ConfigurationUnitFailedDuringGet);
-    public static readonly string ConfigurationUnitFailedDuringTest = nameof(ConfigurationUnitFailedDuringTest);
-    public static readonly string ConfigurationUnitFailedDuringSet = nameof(ConfigurationUnitFailedDuringSet);
-    public static readonly string ConfigurationUnitModuleConflict = nameof(ConfigurationUnitModuleConflict);
-    public static readonly string ConfigurationUnitModuleImportFailed = nameof(ConfigurationUnitModuleImportFailed);
-    public static readonly string ConfigurationUnitReturnedInvalidResult = nameof(ConfigurationUnitReturnedInvalidResult);
-    public static readonly string ConfigurationUnitManuallySkipped = nameof(ConfigurationUnitManuallySkipped);
-    public static readonly string ConfigurationUnitNotRunDueToDependency = nameof(ConfigurationUnitNotRunDueToDependency);
-    public static readonly string WinGetConfigUnitSettingConfigRoot = nameof(WinGetConfigUnitSettingConfigRoot);
-    public static readonly string WinGetConfigUnitImportModuleAdmin = nameof(WinGetConfigUnitImportModuleAdmin);
-    public static readonly string ConfigurationUnitFailedConfigSet = nameof(ConfigurationUnitFailedConfigSet);
-    public static readonly string ConfigurationUnitFailedInternal = nameof(ConfigurationUnitFailedInternal);
-    public static readonly string ConfigurationUnitFailedPrecondition = nameof(ConfigurationUnitFailedPrecondition);
-    public static readonly string ConfigurationUnitFailedSystemState = nameof(ConfigurationUnitFailedSystemState);
-    public static readonly string ConfigurationUnitFailedUnitProcessing = nameof(ConfigurationUnitFailedUnitProcessing);
-    public static readonly string ConfigurationUnitNotRunDueToFailedAssert = nameof(ConfigurationUnitNotRunDueToFailedAssert);
-
-    // Setup target flow
-    public static readonly string SetupTargetPageTitle = nameof(SetupTargetPageTitle);
-    public static readonly string SetupTargetAllComboBoxOption = nameof(SetupTargetAllComboBoxOption);
-    public static readonly string SetupTargetConfigurationUnknown = nameof(SetupTargetConfigurationUnknown);
-    public static readonly string SetupTargetConfigurationPending = nameof(SetupTargetConfigurationPending);
-    public static readonly string SetupTargetConfigurationInProgress = nameof(SetupTargetConfigurationInProgress);
-    public static readonly string SetupTargetConfigurationCompleted = nameof(SetupTargetConfigurationCompleted);
-    public static readonly string SetupTargetConfigurationShuttingDownDevice = nameof(SetupTargetConfigurationShuttingDownDevice);
-    public static readonly string SetupTargetConfigurationStartingDevice = nameof(SetupTargetConfigurationStartingDevice);
-    public static readonly string SetupTargetConfigurationRestartingDevice = nameof(SetupTargetConfigurationRestartingDevice);
-    public static readonly string SetupTargetConfigurationProvisioningDevice = nameof(SetupTargetConfigurationProvisioningDevice);
-    public static readonly string SetupTargetConfigurationWaitingForAdminUserLogon = nameof(SetupTargetConfigurationWaitingForAdminUserLogon);
-    public static readonly string SetupTargetConfigurationWaitingForUserLogon = nameof(SetupTargetConfigurationWaitingForUserLogon);
-    public static readonly string SetupTargetConfigurationSkipped = nameof(SetupTargetConfigurationSkipped);
-    public static readonly string SetupTargetConfigurationOpenConfigFailed = nameof(SetupTargetConfigurationOpenConfigFailed);
-    public static readonly string SetupTargetConfigurationUnitProgressMessage = nameof(SetupTargetConfigurationUnitProgressMessage);
-    public static readonly string SetupTargetConfigurationSetProgressMessage = nameof(SetupTargetConfigurationSetProgressMessage);
-    public static readonly string SetupTargetConfigurationUnitProgressError = nameof(SetupTargetConfigurationUnitProgressError);
-    public static readonly string ConfigureTargetApplyConfigurationStopped = nameof(ConfigureTargetApplyConfigurationStopped);
-    public static readonly string ConfigureTargetApplyConfigurationStoppedWithNoEndingMessage = nameof(ConfigureTargetApplyConfigurationStoppedWithNoEndingMessage);
-    public static readonly string ConfigureTargetApplyConfigurationActionNeeded = nameof(ConfigureTargetApplyConfigurationActionNeeded);
-    public static readonly string SetupTargetExtensionApplyingConfiguration = nameof(SetupTargetExtensionApplyingConfiguration);
-    public static readonly string SetupTargetExtensionApplyingConfigurationActionRequired = nameof(SetupTargetExtensionApplyingConfigurationActionRequired);
-    public static readonly string SetupTargetExtensionApplyConfigurationError = nameof(SetupTargetExtensionApplyConfigurationError);
-    public static readonly string SetupTargetExtensionApplyConfigurationSuccess = nameof(SetupTargetExtensionApplyConfigurationSuccess);
-    public static readonly string SetupTargetExtensionApplyConfigurationRebootRequired = nameof(SetupTargetExtensionApplyConfigurationRebootRequired);
-    public static readonly string SetupTargetMachineName = nameof(SetupTargetMachineName);
-    public static readonly string ConfigureTargetApplyConfigurationActionFailureRetry = nameof(ConfigureTargetApplyConfigurationActionFailureRetry);
-    public static readonly string ConfigureTargetApplyConfigurationActionFailureEnd = nameof(ConfigureTargetApplyConfigurationActionFailureEnd);
-    public static readonly string ConfigureTargetApplyConfigurationActionSuccess = nameof(ConfigureTargetApplyConfigurationActionSuccess);
-    public static readonly string SetupTargetReviewPageDefaultInfoBarTitle = nameof(SetupTargetReviewPageDefaultInfoBarTitle);
-    public static readonly string SetupTargetReviewPageDefaultInfoBarMessage = nameof(SetupTargetReviewPageDefaultInfoBarMessage);
-    public static readonly string SetupTargetReviewPageHyperVInfoBarMessage = nameof(SetupTargetReviewPageHyperVInfoBarMessage);
-    public static readonly string SetupTargetUnknownStatus = nameof(SetupTargetUnknownStatus);
-    public static readonly string SetupTargetSortAToZLabel = nameof(SetupTargetSortAToZLabel);
-    public static readonly string SetupTargetSortZToALabel = nameof(SetupTargetSortZToALabel);
-    public static readonly string SetupTargetPageSyncButton = nameof(SetupTargetPageSyncButton);
-    public static readonly string SetupTargetConfigurationUnitCompleted = nameof(SetupTargetConfigurationUnitCompleted);
-    public static readonly string SetupTargetConfigurationUnitInProgress = nameof(SetupTargetConfigurationUnitInProgress);
-    public static readonly string SetupTargetConfigurationUnitPending = nameof(SetupTargetConfigurationUnitPending);
-    public static readonly string SetupTargetConfigurationUnitSkipped = nameof(SetupTargetConfigurationUnitSkipped);
-    public static readonly string SetupTargetConfigurationSetCurrentState = nameof(SetupTargetConfigurationSetCurrentState);
-    public static readonly string SetupTargetConfigurationUnitCurrentState = nameof(SetupTargetConfigurationUnitCurrentState);
-    public static readonly string SetupTargetConfigurationProgressUpdate = nameof(SetupTargetConfigurationProgressUpdate);
-    public static readonly string SetupTargetConfigurationUnitProgressErrorWithMsg = nameof(SetupTargetConfigurationUnitProgressErrorWithMsg);
-    public static readonly string SetupTargetConfigurationUnitUnknown = nameof(SetupTargetConfigurationUnitUnknown);
-
-<<<<<<< HEAD
-    // Create Environment flor
-    public static readonly string SelectEnvironmentPageTitle = nameof(SelectEnvironmentPageTitle);
-    public static readonly string ConfigureEnvironmentPageTitle = nameof(ConfigureEnvironmentPageTitle);
-=======
-    // Create Environment flow
-    public static readonly string SelectEnvironmentPageTitle = nameof(SelectEnvironmentPageTitle);
-    public static readonly string ConfigureEnvironmentPageTitle = nameof(ConfigureEnvironmentPageTitle);
-    public static readonly string EnvironmentCreationReviewPageTitle = nameof(EnvironmentCreationReviewPageTitle);
->>>>>>> 85dbd256
-}
+﻿// Copyright (c) Microsoft Corporation.
+// Licensed under the MIT License.
+
+namespace DevHome.SetupFlow.Services;
+
+/// <summary>
+/// Static class for storing the keys of the string resources that are accessed
+/// from C# such as string resources that have placeholders or data that is
+/// defined in the code and will surface on the UI.
+/// </summary>
+public static class StringResourceKey
+{
+    // Keys in this file should be a subset of the ones found in the .resw file.
+    public static readonly string AddAllApplications = nameof(AddAllApplications);
+    public static readonly string AddApplication = nameof(AddApplication);
+    public static readonly string AddedApplication = nameof(AddedApplication);
+    public static readonly string ApplicationsAddedPlural = nameof(ApplicationsAddedPlural);
+    public static readonly string ApplicationsAddedSingular = nameof(ApplicationsAddedSingular);
+    public static readonly string Applications = nameof(Applications);
+    public static readonly string Basics = nameof(Basics);
+    public static readonly string BrowseTextBlock = nameof(BrowseTextBlock);
+    public static readonly string Close = nameof(Close);
+    public static readonly string ConfigurationFileApplyError = nameof(ConfigurationFileApplyError);
+    public static readonly string ConfigurationFileApplySuccess = nameof(ConfigurationFileApplySuccess);
+    public static readonly string ConfigurationFileApplySuccessReboot = nameof(ConfigurationFileApplySuccessReboot);
+    public static readonly string ConfigurationFileApplying = nameof(ConfigurationFileApplying);
+    public static readonly string ConfigurationUnitFailed = nameof(ConfigurationUnitFailed);
+    public static readonly string ConfigurationUnitSkipped = nameof(ConfigurationUnitSkipped);
+    public static readonly string ConfigurationUnitSuccess = nameof(ConfigurationUnitSuccess);
+    public static readonly string ConfigurationUnitSummaryFull = nameof(ConfigurationUnitSummaryFull);
+    public static readonly string ConfigurationUnitSummaryMinimal = nameof(ConfigurationUnitSummaryMinimal);
+    public static readonly string ConfigurationUnitSummaryNoDescription = nameof(ConfigurationUnitSummaryNoDescription);
+    public static readonly string ConfigurationUnitSummaryNoId = nameof(ConfigurationUnitSummaryNoId);
+    public static readonly string ConfigurationUnitStats = nameof(ConfigurationUnitStats);
+    public static readonly string ConfigurationViewTitle = nameof(ConfigurationViewTitle);
+    public static readonly string ConfigurationActivationFailedDisabled = nameof(ConfigurationActivationFailedDisabled);
+    public static readonly string ConfigurationActivationFailedBusy = nameof(ConfigurationActivationFailedBusy);
+    public static readonly string DevDriveReviewTitle = nameof(DevDriveReviewTitle);
+    public static readonly string DevDriveDefaultFileName = nameof(DevDriveDefaultFileName);
+    public static readonly string DevDriveDefaultFolderName = nameof(DevDriveDefaultFolderName);
+    public static readonly string DevDriveDriveLetterNotAvailable = nameof(DevDriveDriveLetterNotAvailable);
+    public static readonly string DevDriveFileNameAlreadyExists = nameof(DevDriveFileNameAlreadyExists);
+    public static readonly string DevDriveInvalidDriveLabel = nameof(DevDriveInvalidDriveLabel);
+    public static readonly string DevDriveInvalidDriveSize = nameof(DevDriveInvalidDriveSize);
+    public static readonly string DevDriveInvalidFolderLocation = nameof(DevDriveInvalidFolderLocation);
+    public static readonly string DevDriveNoDriveLettersAvailable = nameof(DevDriveNoDriveLettersAvailable);
+    public static readonly string DevDriveNotEnoughFreeSpace = nameof(DevDriveNotEnoughFreeSpace);
+    public static readonly string DevDriveReviewPageNumberOfDevDrives = nameof(DevDriveReviewPageNumberOfDevDrives);
+    public static readonly string DevDriveReviewPageNumberOfDevDrivesTitle = nameof(DevDriveReviewPageNumberOfDevDrivesTitle);
+    public static readonly string DevDriveUnableToCreateError = nameof(DevDriveUnableToCreateError);
+    public static readonly string DevDriveWindowByteUnitComboBoxGB = nameof(DevDriveWindowByteUnitComboBoxGB);
+    public static readonly string DevDriveWindowByteUnitComboBoxTB = nameof(DevDriveWindowByteUnitComboBoxTB);
+    public static readonly string DoneButton = nameof(DoneButton);
+    public static readonly string EditClonePathDialog = nameof(EditClonePathDialog);
+    public static readonly string EditClonePathDialogUncheckCheckMark = nameof(EditClonePathDialogUncheckCheckMark);
+    public static readonly string FilePickerFileTypeOption = nameof(FilePickerFileTypeOption);
+    public static readonly string FileTypeNotSupported = nameof(FileTypeNotSupported);
+    public static readonly string InstalledPackage = nameof(InstalledPackage);
+    public static readonly string InstalledPackageReboot = nameof(InstalledPackageReboot);
+    public static readonly string InstallingPackage = nameof(InstallingPackage);
+    public static readonly string InstallationNotesTitle = nameof(InstallationNotesTitle);
+    public static readonly string Next = nameof(Next);
+    public static readonly string NoSearchResultsFoundTitle = nameof(NoSearchResultsFoundTitle);
+    public static readonly string PackagesCount = nameof(PackagesCount);
+    public static readonly string PackageDescriptionThreeParts = nameof(PackageDescriptionThreeParts);
+    public static readonly string PackageDescriptionTwoParts = nameof(PackageDescriptionTwoParts);
+    public static readonly string PackageInstalledTooltip = nameof(PackageInstalledTooltip);
+    public static readonly string PackageNameTooltip = nameof(PackageNameTooltip);
+    public static readonly string PackagePublisherNameTooltip = nameof(PackagePublisherNameTooltip);
+    public static readonly string PackageSourceTooltip = nameof(PackageSourceTooltip);
+    public static readonly string PackageVersionTooltip = nameof(PackageVersionTooltip);
+    public static readonly string PathWithColon = nameof(PathWithColon);
+    public static readonly string RemoveApplication = nameof(RemoveApplication);
+    public static readonly string RemovedApplication = nameof(RemovedApplication);
+    public static readonly string ResultCountPlural = nameof(ResultCountPlural);
+    public static readonly string ResultCountSingular = nameof(ResultCountSingular);
+    public static readonly string RestorePackagesTitle = nameof(RestorePackagesTitle);
+    public static readonly string RestorePackagesDescription = nameof(RestorePackagesDescription);
+    public static readonly string RestorePackagesDescriptionWithDate = nameof(RestorePackagesDescriptionWithDate);
+    public static readonly string Repository = nameof(Repository);
+    public static readonly string ReviewNothingToSetUpToolTip = nameof(ReviewNothingToSetUpToolTip);
+    public static readonly string SelectedPackagesCount = nameof(SelectedPackagesCount);
+    public static readonly string SetUpButton = nameof(SetUpButton);
+    public static readonly string SizeWithColon = nameof(SizeWithColon);
+    public static readonly string LoadingExecutingProgress = nameof(LoadingExecutingProgress);
+    public static readonly string ActionCenterDisplay = nameof(ActionCenterDisplay);
+    public static readonly string NeedsRebootMessage = nameof(NeedsRebootMessage);
+    public static readonly string ApplicationsPageTitle = nameof(ApplicationsPageTitle);
+    public static readonly string ReposConfigPageTitle = nameof(ReposConfigPageTitle);
+    public static readonly string ReviewPageTitle = nameof(ReviewPageTitle);
+    public static readonly string SummaryPageOneApplicationInstalled = nameof(SummaryPageOneApplicationInstalled);
+    public static readonly string SummaryPageOneRepositoryCloned = nameof(SummaryPageOneRepositoryCloned);
+    public static readonly string SummaryPageAppsDownloadedCount = nameof(SummaryPageAppsDownloadedCount);
+    public static readonly string SummaryPageReposClonedCount = nameof(SummaryPageReposClonedCount);
+    public static readonly string SSHConnectionStringNotAllowed = nameof(SSHConnectionStringNotAllowed);
+
+    // Repository loading screen messages
+    public static readonly string CloneRepoCreating = nameof(CloneRepoCreating);
+    public static readonly string CloneRepoCreated = nameof(CloneRepoCreated);
+    public static readonly string CloneRepoError = nameof(CloneRepoError);
+    public static readonly string CloneRepoErrorForActionCenter = nameof(CloneRepoErrorForActionCenter);
+    public static readonly string CloneRepoRestart = nameof(CloneRepoRestart);
+
+    // Configure task loading screen messages
+    public static readonly string ApplyingConfigurationMessage = nameof(ApplyingConfigurationMessage);
+    public static readonly string ConfigureTaskCreating = nameof(ConfigureTaskCreating);
+    public static readonly string ConfigureTaskCreated = nameof(ConfigureTaskCreated);
+    public static readonly string ConfigureTaskError = nameof(ConfigureTaskError);
+    public static readonly string ConfigureTaskRestart = nameof(ConfigureTaskRestart);
+
+    // App download loading screen messages
+    public static readonly string StartingInstallPackageMessage = nameof(StartingInstallPackageMessage);
+    public static readonly string DownloadAppCreating = nameof(DownloadAppCreating);
+    public static readonly string DownloadAppCreated = nameof(DownloadAppCreated);
+    public static readonly string DownloadAppError = nameof(DownloadAppError);
+    public static readonly string DownloadAppRestart = nameof(DownloadAppRestart);
+
+    // Dev drive loading screen messages
+    public static readonly string DevDriveNotAdminError = nameof(DevDriveNotAdminError);
+    public static readonly string DevDriveCreating = nameof(DevDriveCreating);
+    public static readonly string DevDriveCreated = nameof(DevDriveCreated);
+    public static readonly string DevDriveErrorWithReason = nameof(DevDriveErrorWithReason);
+    public static readonly string DevDriveRestart = nameof(DevDriveRestart);
+
+    // Loading screen
+    public static readonly string LoadingScreenActionCenterErrors = nameof(LoadingScreenActionCenterErrors);
+    public static readonly string LoadingPageSteps = nameof(LoadingPageSteps);
+    public static readonly string LoadingScreenGoToSummaryButtonContent = nameof(LoadingScreenGoToSummaryButtonContent);
+
+    // Repo tool
+    public static readonly string RepoToolNextButtonTooltip = nameof(RepoToolNextButtonTooltip);
+    public static readonly string RepoAccountPagePrimaryButtonText = nameof(RepoAccountPagePrimaryButtonText);
+    public static readonly string RepoEverythingElsePrimaryButtonText = nameof(RepoEverythingElsePrimaryButtonText);
+    public static readonly string RepoPageEditClonePathAutomationProperties = nameof(RepoPageEditClonePathAutomationProperties);
+    public static readonly string RepoPageRemoveRepoAutomationProperties = nameof(RepoPageRemoveRepoAutomationProperties);
+    public static readonly string ClonePathNotFullyQualifiedMessage = nameof(ClonePathNotFullyQualifiedMessage);
+    public static readonly string ClonePathNotFolder = nameof(ClonePathNotFolder);
+    public static readonly string ClonePathDriveDoesNotExist = nameof(ClonePathDriveDoesNotExist);
+    public static readonly string RepoToolAddAnotherAccount = nameof(RepoToolAddAnotherAccount);
+    public static readonly string SetupShellRepoConfigLocalMachine = nameof(SetupShellRepoConfigLocalMachine);
+    public static readonly string SetupShellRepoConfigTargetMachine = nameof(SetupShellRepoConfigTargetMachine);
+
+    // Url Validation
+    public static readonly string UrlValidationBadUrl = nameof(UrlValidationBadUrl);
+    public static readonly string UrlValidationNotFound = nameof(UrlValidationNotFound);
+    public static readonly string UrlValidationRepoAlreadyAdded = nameof(UrlValidationRepoAlreadyAdded);
+    public static readonly string UrlNoAccountsHaveAccess = nameof(UrlNoAccountsHaveAccess);
+    public static readonly string UrlCancelButtonText = nameof(UrlCancelButtonText);
+
+    // Install errors
+    public static readonly string InstallPackageError = nameof(InstallPackageError);
+    public static readonly string InstallPackageErrorMessagePackageInUse = nameof(InstallPackageErrorMessagePackageInUse);
+    public static readonly string InstallPackageErrorMessageInstallInProgress = nameof(InstallPackageErrorMessageInstallInProgress);
+    public static readonly string InstallPackageErrorMessageFileInUse = nameof(InstallPackageErrorMessageFileInUse);
+    public static readonly string InstallPackageErrorMessageMissingDependency = nameof(InstallPackageErrorMessageMissingDependency);
+    public static readonly string InstallPackageErrorMessageDiskFull = nameof(InstallPackageErrorMessageDiskFull);
+    public static readonly string InstallPackageErrorMessageInsufficientMemory = nameof(InstallPackageErrorMessageInsufficientMemory);
+    public static readonly string InstallPackageErrorMessageNoNetwork = nameof(InstallPackageErrorMessageNoNetwork);
+    public static readonly string InstallPackageErrorMessageContactSupport = nameof(InstallPackageErrorMessageContactSupport);
+    public static readonly string InstallPackageErrorMessageRebootRequiredToFinish = nameof(InstallPackageErrorMessageRebootRequiredToFinish);
+    public static readonly string InstallPackageErrorMessageRebootRequiredToInstall = nameof(InstallPackageErrorMessageRebootRequiredToInstall);
+    public static readonly string InstallPackageErrorMessageRebootInitiated = nameof(InstallPackageErrorMessageRebootInitiated);
+    public static readonly string InstallPackageErrorMessageCancelledByUser = nameof(InstallPackageErrorMessageCancelledByUser);
+    public static readonly string InstallPackageErrorMessageAlreadyInstalled = nameof(InstallPackageErrorMessageAlreadyInstalled);
+    public static readonly string InstallPackageErrorMessageDowngrade = nameof(InstallPackageErrorMessageDowngrade);
+    public static readonly string InstallPackageErrorMessageBlockedByPolicy = nameof(InstallPackageErrorMessageBlockedByPolicy);
+    public static readonly string InstallPackageErrorMessageDependencies = nameof(InstallPackageErrorMessageDependencies);
+    public static readonly string InstallPackageErrorMessagePackageInUseByApplication = nameof(InstallPackageErrorMessagePackageInUseByApplication);
+    public static readonly string InstallPackageErrorMessageInvalidParameter = nameof(InstallPackageErrorMessageInvalidParameter);
+    public static readonly string InstallPackageErrorMessageSystemNotSupported = nameof(InstallPackageErrorMessageSystemNotSupported);
+    public static readonly string InstallPackageErrorMessageSystemMessage = nameof(InstallPackageErrorMessageSystemMessage);
+    public static readonly string InstallPackageErrorBlockedByPolicy = nameof(InstallPackageErrorBlockedByPolicy);
+    public static readonly string InstallPackageErrorDownloadError = nameof(InstallPackageErrorDownloadError);
+    public static readonly string InstallPackageErrorInternalError = nameof(InstallPackageErrorInternalError);
+    public static readonly string InstallPackageErrorNoApplicableInstallers = nameof(InstallPackageErrorNoApplicableInstallers);
+    public static readonly string InstallPackageErrorUnknownErrorWithErrorCode = nameof(InstallPackageErrorUnknownErrorWithErrorCode);
+    public static readonly string InstallPackageErrorUnknownErrorWithErrorCodeAndExitCode = nameof(InstallPackageErrorUnknownErrorWithErrorCodeAndExitCode);
+
+    // WinGet Configuration
+    public static readonly string ConfigurationFieldInvalidType = nameof(ConfigurationFieldInvalidType);
+    public static readonly string ConfigurationFieldInvalidValue = nameof(ConfigurationFieldInvalidValue);
+    public static readonly string ConfigurationFieldMissing = nameof(ConfigurationFieldMissing);
+    public static readonly string ConfigurationFileInvalid = nameof(ConfigurationFileInvalid);
+    public static readonly string ConfigurationFileOpenUnknownError = nameof(ConfigurationFileOpenUnknownError);
+    public static readonly string ConfigurationFileVersionUnknown = nameof(ConfigurationFileVersionUnknown);
+    public static readonly string ConfigurationUnitHasDuplicateIdentifier = nameof(ConfigurationUnitHasDuplicateIdentifier);
+    public static readonly string ConfigurationUnitHasMissingDependency = nameof(ConfigurationUnitHasMissingDependency);
+    public static readonly string ConfigurationUnitAssertHadNegativeResult = nameof(ConfigurationUnitAssertHadNegativeResult);
+    public static readonly string ConfigurationUnitNotFoundInModule = nameof(ConfigurationUnitNotFoundInModule);
+    public static readonly string ConfigurationUnitNotFound = nameof(ConfigurationUnitNotFound);
+    public static readonly string ConfigurationUnitMultipleMatches = nameof(ConfigurationUnitMultipleMatches);
+    public static readonly string ConfigurationUnitFailedDuringGet = nameof(ConfigurationUnitFailedDuringGet);
+    public static readonly string ConfigurationUnitFailedDuringTest = nameof(ConfigurationUnitFailedDuringTest);
+    public static readonly string ConfigurationUnitFailedDuringSet = nameof(ConfigurationUnitFailedDuringSet);
+    public static readonly string ConfigurationUnitModuleConflict = nameof(ConfigurationUnitModuleConflict);
+    public static readonly string ConfigurationUnitModuleImportFailed = nameof(ConfigurationUnitModuleImportFailed);
+    public static readonly string ConfigurationUnitReturnedInvalidResult = nameof(ConfigurationUnitReturnedInvalidResult);
+    public static readonly string ConfigurationUnitManuallySkipped = nameof(ConfigurationUnitManuallySkipped);
+    public static readonly string ConfigurationUnitNotRunDueToDependency = nameof(ConfigurationUnitNotRunDueToDependency);
+    public static readonly string WinGetConfigUnitSettingConfigRoot = nameof(WinGetConfigUnitSettingConfigRoot);
+    public static readonly string WinGetConfigUnitImportModuleAdmin = nameof(WinGetConfigUnitImportModuleAdmin);
+    public static readonly string ConfigurationUnitFailedConfigSet = nameof(ConfigurationUnitFailedConfigSet);
+    public static readonly string ConfigurationUnitFailedInternal = nameof(ConfigurationUnitFailedInternal);
+    public static readonly string ConfigurationUnitFailedPrecondition = nameof(ConfigurationUnitFailedPrecondition);
+    public static readonly string ConfigurationUnitFailedSystemState = nameof(ConfigurationUnitFailedSystemState);
+    public static readonly string ConfigurationUnitFailedUnitProcessing = nameof(ConfigurationUnitFailedUnitProcessing);
+    public static readonly string ConfigurationUnitNotRunDueToFailedAssert = nameof(ConfigurationUnitNotRunDueToFailedAssert);
+
+    // Setup target flow
+    public static readonly string SetupTargetPageTitle = nameof(SetupTargetPageTitle);
+    public static readonly string SetupTargetAllComboBoxOption = nameof(SetupTargetAllComboBoxOption);
+    public static readonly string SetupTargetConfigurationUnknown = nameof(SetupTargetConfigurationUnknown);
+    public static readonly string SetupTargetConfigurationPending = nameof(SetupTargetConfigurationPending);
+    public static readonly string SetupTargetConfigurationInProgress = nameof(SetupTargetConfigurationInProgress);
+    public static readonly string SetupTargetConfigurationCompleted = nameof(SetupTargetConfigurationCompleted);
+    public static readonly string SetupTargetConfigurationShuttingDownDevice = nameof(SetupTargetConfigurationShuttingDownDevice);
+    public static readonly string SetupTargetConfigurationStartingDevice = nameof(SetupTargetConfigurationStartingDevice);
+    public static readonly string SetupTargetConfigurationRestartingDevice = nameof(SetupTargetConfigurationRestartingDevice);
+    public static readonly string SetupTargetConfigurationProvisioningDevice = nameof(SetupTargetConfigurationProvisioningDevice);
+    public static readonly string SetupTargetConfigurationWaitingForAdminUserLogon = nameof(SetupTargetConfigurationWaitingForAdminUserLogon);
+    public static readonly string SetupTargetConfigurationWaitingForUserLogon = nameof(SetupTargetConfigurationWaitingForUserLogon);
+    public static readonly string SetupTargetConfigurationSkipped = nameof(SetupTargetConfigurationSkipped);
+    public static readonly string SetupTargetConfigurationOpenConfigFailed = nameof(SetupTargetConfigurationOpenConfigFailed);
+    public static readonly string SetupTargetConfigurationUnitProgressMessage = nameof(SetupTargetConfigurationUnitProgressMessage);
+    public static readonly string SetupTargetConfigurationSetProgressMessage = nameof(SetupTargetConfigurationSetProgressMessage);
+    public static readonly string SetupTargetConfigurationUnitProgressError = nameof(SetupTargetConfigurationUnitProgressError);
+    public static readonly string ConfigureTargetApplyConfigurationStopped = nameof(ConfigureTargetApplyConfigurationStopped);
+    public static readonly string ConfigureTargetApplyConfigurationStoppedWithNoEndingMessage = nameof(ConfigureTargetApplyConfigurationStoppedWithNoEndingMessage);
+    public static readonly string ConfigureTargetApplyConfigurationActionNeeded = nameof(ConfigureTargetApplyConfigurationActionNeeded);
+    public static readonly string SetupTargetExtensionApplyingConfiguration = nameof(SetupTargetExtensionApplyingConfiguration);
+    public static readonly string SetupTargetExtensionApplyingConfigurationActionRequired = nameof(SetupTargetExtensionApplyingConfigurationActionRequired);
+    public static readonly string SetupTargetExtensionApplyConfigurationError = nameof(SetupTargetExtensionApplyConfigurationError);
+    public static readonly string SetupTargetExtensionApplyConfigurationSuccess = nameof(SetupTargetExtensionApplyConfigurationSuccess);
+    public static readonly string SetupTargetExtensionApplyConfigurationRebootRequired = nameof(SetupTargetExtensionApplyConfigurationRebootRequired);
+    public static readonly string SetupTargetMachineName = nameof(SetupTargetMachineName);
+    public static readonly string ConfigureTargetApplyConfigurationActionFailureRetry = nameof(ConfigureTargetApplyConfigurationActionFailureRetry);
+    public static readonly string ConfigureTargetApplyConfigurationActionFailureEnd = nameof(ConfigureTargetApplyConfigurationActionFailureEnd);
+    public static readonly string ConfigureTargetApplyConfigurationActionSuccess = nameof(ConfigureTargetApplyConfigurationActionSuccess);
+    public static readonly string SetupTargetReviewPageDefaultInfoBarTitle = nameof(SetupTargetReviewPageDefaultInfoBarTitle);
+    public static readonly string SetupTargetReviewPageDefaultInfoBarMessage = nameof(SetupTargetReviewPageDefaultInfoBarMessage);
+    public static readonly string SetupTargetReviewPageHyperVInfoBarMessage = nameof(SetupTargetReviewPageHyperVInfoBarMessage);
+    public static readonly string SetupTargetUnknownStatus = nameof(SetupTargetUnknownStatus);
+    public static readonly string SetupTargetSortAToZLabel = nameof(SetupTargetSortAToZLabel);
+    public static readonly string SetupTargetSortZToALabel = nameof(SetupTargetSortZToALabel);
+    public static readonly string SetupTargetPageSyncButton = nameof(SetupTargetPageSyncButton);
+    public static readonly string SetupTargetConfigurationUnitCompleted = nameof(SetupTargetConfigurationUnitCompleted);
+    public static readonly string SetupTargetConfigurationUnitInProgress = nameof(SetupTargetConfigurationUnitInProgress);
+    public static readonly string SetupTargetConfigurationUnitPending = nameof(SetupTargetConfigurationUnitPending);
+    public static readonly string SetupTargetConfigurationUnitSkipped = nameof(SetupTargetConfigurationUnitSkipped);
+    public static readonly string SetupTargetConfigurationSetCurrentState = nameof(SetupTargetConfigurationSetCurrentState);
+    public static readonly string SetupTargetConfigurationUnitCurrentState = nameof(SetupTargetConfigurationUnitCurrentState);
+    public static readonly string SetupTargetConfigurationProgressUpdate = nameof(SetupTargetConfigurationProgressUpdate);
+    public static readonly string SetupTargetConfigurationUnitProgressErrorWithMsg = nameof(SetupTargetConfigurationUnitProgressErrorWithMsg);
+    public static readonly string SetupTargetConfigurationUnitUnknown = nameof(SetupTargetConfigurationUnitUnknown);
+
+    // Create Environment flow
+    public static readonly string SelectEnvironmentPageTitle = nameof(SelectEnvironmentPageTitle);
+    public static readonly string ConfigureEnvironmentPageTitle = nameof(ConfigureEnvironmentPageTitle);
+    public static readonly string EnvironmentCreationReviewPageTitle = nameof(EnvironmentCreationReviewPageTitle);
+}