<!-- Copyright (c) Microsoft Corporation.. -->
<!-- Licensed under the MIT License. -->

<UserControl
    x:Class="DevHome.SetupFlow.Views.ConfigurationFileView"
    xmlns="http://schemas.microsoft.com/winfx/2006/xaml/presentation"
    xmlns:d="http://schemas.microsoft.com/expression/blend/2008"
    xmlns:x="http://schemas.microsoft.com/winfx/2006/xaml"
    xmlns:mc="http://schemas.openxmlformats.org/markup-compatibility/2006"
    xmlns:setupFlowBehaviors="using:DevHome.SetupFlow.Behaviors"
    xmlns:controls="using:DevHome.SetupFlow.Controls"
    xmlns:ctControls="using:CommunityToolkit.WinUI.Controls"
    xmlns:viewmodels="using:DevHome.SetupFlow.ViewModels"
    xmlns:local="using:DevHome.SetupFlow.Views"
    xmlns:converters="using:CommunityToolkit.WinUI.Converters"
    xmlns:labs="using:CommunityToolkit.Labs.WinUI"
    xmlns:i="using:Microsoft.Xaml.Interactivity"
    xmlns:ic="using:Microsoft.Xaml.Interactions.Core"
    mc:Ignorable="d">
    <setupFlowBehaviors:SetupFlowNavigationBehavior.ContentTemplate>
        <CheckBox
            x:Uid="ms-resource:///DevHome.SetupFlow/Resources/AgreeAndContinue"
            IsChecked="{x:Bind ViewModel.ReadAndAgree, Mode=TwoWay}"/>
    </setupFlowBehaviors:SetupFlowNavigationBehavior.ContentTemplate>
    <setupFlowBehaviors:SetupFlowNavigationBehavior.NextTemplate>
        <StackPanel Orientation="Horizontal">
            <StackPanel.Resources>
                <Style TargetType="Button" BasedOn="{StaticResource DefaultButtonStyle}">
                    <Setter Property="Margin" Value="6,0" />
                </Style>
            </StackPanel.Resources>
            <Button x:Uid="SetUpAsNonAdmin" Command="{x:Bind ViewModel.ConfigureAsNonAdminCommand}"/>
            <Button x:Uid="SetUpAsAdmin" Command="{x:Bind ViewModel.ConfigureAsAdminCommand}"/>
        </StackPanel>
    </setupFlowBehaviors:SetupFlowNavigationBehavior.NextTemplate>

    <UserControl.Resources>
        <ResourceDictionary>
            <converters:StringVisibilityConverter x:Key="StringVisibilityConverter"/>
            <converters:EmptyObjectToObjectConverter x:Key="EmptyObjectToObjectConverter" EmptyValue="Visible" NotEmptyValue="Collapsed"/>
            <converters:CollectionVisibilityConverter x:Key="CollectionVisibilityConverter" />
            <converters:CollectionVisibilityConverter x:Key="CollectionNegativeVisibilityConverter" EmptyValue="Visible"  NotEmptyValue="Collapsed"/>
            <DataTemplate x:Key="KeyValueTemplate">
                <StackPanel Spacing="2"
                            Orientation="Horizontal"
                            Visibility="{Binding Value, Converter={StaticResource StringVisibilityConverter}}">
                    <TextBlock Style="{ThemeResource BodyStrongTextBlockStyle}" Text="{Binding Key}" />
                    <TextBlock Text=":" />
                    <TextBlock IsTextSelectionEnabled="True" Text="{Binding Value}" TextWrapping="WrapWholeWords" />
                </StackPanel>
            </DataTemplate>
            <Style TargetType="ListView" x:Key="KeyValueList">
                <Setter Property="SelectionMode" Value="None" />
                <Setter Property="ItemContainerStyle">
                    <Setter.Value>
                        <Style TargetType="ListViewItem" BasedOn="{StaticResource DefaultListViewItemStyle}">
                            <Setter Property="Margin" Value="0" />
                            <Setter Property="Padding" Value="0" />
                            <Setter Property="MinHeight" Value="0" />
                            <Setter Property="MinWidth" Value="0" />
                        </Style>
                    </Setter.Value>
                </Setter>
            </Style>
            <Style TargetType="ListView" x:Key="KeyValueSubList" BasedOn="{StaticResource KeyValueList}">
                <Setter Property="Margin" Value="10,0" />
            </Style>
            <x:Double x:Key="SectionSpacing">10</x:Double>
            <Thickness x:Key="BlockThickness">0,0,0,5</Thickness>
        </ResourceDictionary>
    </UserControl.Resources>

    <i:Interaction.Behaviors>
        <ic:EventTriggerBehavior EventName="Loaded">
            <ic:InvokeCommandAction Command="{x:Bind ViewModel.LoadedCommand}" />
        </ic:EventTriggerBehavior>
    </i:Interaction.Behaviors>
    
    <controls:SetupShell Orchestrator="{x:Bind ViewModel.Orchestrator}">
        <Grid RowSpacing="{StaticResource SectionSpacing}">
            <Grid.RowDefinitions>
                <RowDefinition Height="auto" />
                <RowDefinition Height="auto" />
                <RowDefinition Height="*" />
            </Grid.RowDefinitions>

            <InfoBar
                x:Uid="ConfigurationFileWarning"
                IsOpen="True"
                IsClosable="False"
                Severity="Warning"/>

            <ctControls:Segmented Grid.Row="1" SelectedIndex="0" x:Name="SegmentedModeView">
                <ctControls:SegmentedItem x:Name="SummaryView" x:Uid="ConfigurationFile_SummaryView" AutomationProperties.PositionInSet="1" AutomationProperties.SizeOfSet="2" />
                <ctControls:SegmentedItem x:Name="CodeView" x:Uid="ConfigurationFile_CodeView" AutomationProperties.PositionInSet="2" AutomationProperties.SizeOfSet="2" />
                <i:Interaction.Behaviors>
                    <ic:EventTriggerBehavior EventName="SelectionChanged">
                        <ic:InvokeCommandAction Command="{x:Bind ViewModel.ViewSelectionChangedCommand}" CommandParameter="{Binding ElementName=SegmentedModeView, Path=SelectedValue.Name}" />
                    </ic:EventTriggerBehavior>
                </i:Interaction.Behaviors>
            </ctControls:Segmented>

            <!-- Summary mode -->
            <Grid Grid.Row="2" Visibility="{x:Bind SummaryView.IsSelected, Mode=OneWay}">
                <!-- Shimmers -->
                <StackPanel Spacing="{StaticResource SectionSpacing}"
                            Visibility="{x:Bind ViewModel.ConfigurationUnits, Mode=OneWay, Converter={StaticResource CollectionNegativeVisibilityConverter}}">
                    <StackPanel.Resources>
                        <Style TargetType="labs:Shimmer">
                            <Setter Property="Height" Value="50" />
                        </Style>
                    </StackPanel.Resources>
                    <labs:Shimmer />
                    <labs:Shimmer />
                    <labs:Shimmer />
                    <labs:Shimmer />
                    <labs:Shimmer />
                    <labs:Shimmer />
                </StackPanel>

                <!-- Summary view -->
                <ListView ItemsSource="{x:Bind ViewModel.ConfigurationUnits, Mode=OneWay}"
                          x:Name="ConfigurationUnitSections"
                          Style="{StaticResource KeyValueList}">
                    <ListView.ItemsPanel>
                        <ItemsPanelTemplate>
                            <StackPanel Spacing="{StaticResource SectionSpacing}" />
                        </ItemsPanelTemplate>
                    </ListView.ItemsPanel>
                    <ListView.ItemContainerStyle>
                        <Style TargetType="ListViewItem" BasedOn="{StaticResource DefaultListViewItemStyle}">
                            <Setter Property="IsTabStop" Value="False" />
                            <Setter Property="Padding" Value="0" />
                        </Style>
                    </ListView.ItemContainerStyle>
                    <ListView.ItemTemplate>
                        <DataTemplate x:DataType="viewmodels:DSCConfigurationUnitViewModel">
                            <Expander IsExpanded="False"
                                      Tag="{x:Bind Id}"
                                      HorizontalContentAlignment="Left"
                                      HorizontalAlignment="Stretch">

                                <i:Interaction.Behaviors>
                                    <ic:EventTriggerBehavior EventName="Loaded">
                                        <ic:InvokeCommandAction Command="{x:Bind LoadedCommand}" />
                                    </ic:EventTriggerBehavior>
                                </i:Interaction.Behaviors>

                                <!-- Expander header -->
                                <Expander.Header>
                                    <TextBlock Text="{x:Bind Title}" TextTrimming="CharacterEllipsis" />
                                </Expander.Header>
                                
                                <!-- Expander content -->
                                <ScrollViewer HorizontalScrollMode="Auto" HorizontalScrollBarVisibility="Auto">
                                    <StackPanel>
                                        <!-- Individual records -->
                                        <ListView Margin="{StaticResource BlockThickness}" Style="{StaticResource KeyValueSubList}" ItemTemplate="{StaticResource KeyValueTemplate}">
                                            <local:ConfigurationUnitDataEntry x:Uid="ConfigurationUnit_Id" Value="{x:Bind Id}" />
                                            <local:ConfigurationUnitDataEntry x:Uid="ConfigurationUnit_Intent" Value="{x:Bind Intent}" />
                                        </ListView>

                                        <!-- Dependencies -->
                                        <StackPanel Margin="{StaticResource BlockThickness}" Orientation="Horizontal" Visibility="{x:Bind Dependencies, Converter={StaticResource CollectionVisibilityConverter}}">
                                            <TextBlock x:Uid="ConfigurationUnit_Dependencies" Style="{ThemeResource BodyStrongTextBlockStyle}"/>
                                            <TextBlock Text=":" Margin="2,0" />
                                            <ListView Style="{StaticResource KeyValueSubList}" ItemsSource="{x:Bind Dependencies}">
                                                <ListView.ItemsPanel>
                                                    <ItemsPanelTemplate>
                                                        <StackPanel Spacing="2" Orientation="Horizontal" />
                                                    </ItemsPanelTemplate>
                                                </ListView.ItemsPanel>
                                                <ListView.ItemTemplate>
                                                    <DataTemplate x:DataType="x:String">
                                                        <TextBlock Tag="{x:Bind}">
                                                            <Hyperlink Click="Dependency_Click">
                                                                <Run Text="{x:Bind}" />
                                                            </Hyperlink>
                                                        </TextBlock>
                                                    </DataTemplate>
                                                </ListView.ItemTemplate>
                                            </ListView>
                                        </StackPanel>

                                        <!-- Metadata -->
                                        <StackPanel Margin="{StaticResource BlockThickness}" Visibility="{x:Bind Metadata, Converter={StaticResource CollectionVisibilityConverter}}">
                                            <TextBlock x:Uid="ConfigurationUnit_ResourceMetadata" Style="{ThemeResource BodyStrongTextBlockStyle}"/>
                                            <ListView Style="{ThemeResource KeyValueSubList}" ItemTemplate="{ThemeResource KeyValueTemplate}" ItemsSource="{x:Bind Metadata}"/>
                                        </StackPanel>

                                        <!-- Settings -->
                                        <StackPanel Margin="{StaticResource BlockThickness}" Visibility="{x:Bind Settings, Converter={StaticResource CollectionVisibilityConverter}}">
                                            <TextBlock x:Uid="ConfigurationUnit_Settings" Style="{ThemeResource BodyStrongTextBlockStyle}" />
                                            <ListView Style="{ThemeResource KeyValueSubList}" ItemTemplate="{ThemeResource KeyValueTemplate}" ItemsSource="{x:Bind Settings}"/>
                                        </StackPanel>

                                        <!-- Details -->
                                        <StackPanel Margin="{StaticResource BlockThickness}" Visibility="{x:Bind Settings, Converter={StaticResource CollectionVisibilityConverter}}">
                                            <TextBlock x:Uid="ConfigurationUnit_Details" Style="{ThemeResource BodyStrongTextBlockStyle}" />
<<<<<<< HEAD

                                            <!-- Shimmers -->
                                            <StackPanel Visibility="{x:Bind Details, Mode=OneWay, Converter={StaticResource EmptyObjectToObjectConverter}}">
                                                <StackPanel.Resources>
                                                    <Style TargetType="labs:Shimmer">
                                                        <Setter Property="Margin" Value="5" />
                                                        <Setter Property="Height" Value="{ThemeResource BodyTextBlockFontSize}" />
                                                    </Style>
                                                </StackPanel.Resources>
                                                <labs:Shimmer />
                                                <labs:Shimmer />
                                                <labs:Shimmer />
                                                <labs:Shimmer />
                                                <labs:Shimmer />
                                            </StackPanel>

                                            <!-- Loaded details -->
                                            <ListView Style="{ThemeResource KeyValueList}" ItemTemplate="{StaticResource KeyValueTemplate}">
                                                <local:ConfigurationUnitDataEntry x:Uid="ConfigurationUnit_UnitType" Value="{x:Bind Details.UnitType, Mode=OneWay}" />
                                                <local:ConfigurationUnitDataEntry x:Uid="ConfigurationUnit_UnitDescription" Value="{x:Bind Details.UnitDescription, Mode=OneWay}" />
                                                <local:ConfigurationUnitDataEntry x:Uid="ConfigurationUnit_UnitDocumentation" Value="{x:Bind Details.UnitDocumentationUri, Mode=OneWay}" />
                                                <local:ConfigurationUnitDataEntry x:Uid="ConfigurationUnit_ModuleName" Value="{x:Bind Details.ModuleName, Mode=OneWay}" />
                                                <local:ConfigurationUnitDataEntry x:Uid="ConfigurationUnit_ModuleSource" Value="{x:Bind Details.ModuleSource, Mode=OneWay}" />
                                                <local:ConfigurationUnitDataEntry x:Uid="ConfigurationUnit_ModuleDescription" Value="{x:Bind Details.ModuleDescription, Mode=OneWay}" />
                                                <local:ConfigurationUnitDataEntry x:Uid="ConfigurationUnit_ModuleDocumentationUri" Value="{x:Bind Details.ModuleDocumentationUri, Mode=OneWay}" />
                                                <local:ConfigurationUnitDataEntry x:Uid="ConfigurationUnit_PublishedModuleUri" Value="{x:Bind Details.PublishedModuleUri, Mode=OneWay}" />
                                                <local:ConfigurationUnitDataEntry x:Uid="ConfigurationUnit_Version" Value="{x:Bind Details.Version, Mode=OneWay}" />
                                                <local:ConfigurationUnitDataEntry x:Uid="ConfigurationUnit_Author" Value="{x:Bind Details.Author, Mode=OneWay}" />
                                                <local:ConfigurationUnitDataEntry x:Uid="ConfigurationUnit_Publisher" Value="{x:Bind Details.Publisher, Mode=OneWay}" />
                                                <local:ConfigurationUnitDataEntry x:Uid="ConfigurationUnit_IsLocal" Value="{x:Bind Details.IsLocal, Mode=OneWay}" />
                                                <local:ConfigurationUnitDataEntry x:Uid="ConfigurationUnit_IsPublic" Value="{x:Bind Details.IsPublic, Mode=OneWay}" />
=======
                                            <ListView Style="{ThemeResource KeyValueSubList}" ItemTemplate="{StaticResource KeyValueTemplate}">
                                                <local:ConfigurationUnitDataEntry x:Uid="ConfigurationUnit_UnitType" Value="{x:Bind UnitType}" />
                                                <local:ConfigurationUnitDataEntry x:Uid="ConfigurationUnit_UnitDescription" Value="{x:Bind UnitDescription}" />
                                                <local:ConfigurationUnitDataEntry x:Uid="ConfigurationUnit_UnitDocumentation" Value="{x:Bind UnitDocumentationUri}" />
                                                <local:ConfigurationUnitDataEntry x:Uid="ConfigurationUnit_ModuleName" Value="{x:Bind ModuleName}" />
                                                <local:ConfigurationUnitDataEntry x:Uid="ConfigurationUnit_ModuleSource" Value="{x:Bind ModuleSource}" />
                                                <local:ConfigurationUnitDataEntry x:Uid="ConfigurationUnit_ModuleDescription" Value="{x:Bind ModuleDescription}" />
                                                <local:ConfigurationUnitDataEntry x:Uid="ConfigurationUnit_ModuleDocumentationUri" Value="{x:Bind ModuleDocumentationUri}" />
                                                <local:ConfigurationUnitDataEntry x:Uid="ConfigurationUnit_PublishedModuleUri" Value="{x:Bind PublishedModuleUri}" />
                                                <local:ConfigurationUnitDataEntry x:Uid="ConfigurationUnit_Version" Value="{x:Bind Version}" />
                                                <local:ConfigurationUnitDataEntry x:Uid="ConfigurationUnit_Author" Value="{x:Bind Author}" />
                                                <local:ConfigurationUnitDataEntry x:Uid="ConfigurationUnit_Publisher" Value="{x:Bind Publisher}" />
                                                <local:ConfigurationUnitDataEntry x:Uid="ConfigurationUnit_IsLocal" Value="{x:Bind IsLocal}" />
                                                <local:ConfigurationUnitDataEntry x:Uid="ConfigurationUnit_IsPublic" Value="{x:Bind IsPublic}" />
>>>>>>> 9748468e
                                            </ListView>
                                        </StackPanel>
                                    </StackPanel>
                                </ScrollViewer>
                            </Expander>
                        </DataTemplate>
                    </ListView.ItemTemplate>
                </ListView>
            </Grid>

            <!-- Code mode -->
            <ScrollViewer Grid.Row="2"
                          Visibility="{x:Bind CodeView.IsSelected, Mode=OneWay}"
                          HorizontalScrollBarVisibility="Auto"
                          VerticalScrollMode="Disabled">
                <TextBlock FontSize="{ThemeResource CaptionTextBlockFontSize}"
                           Padding="15"
                           FontFamily="{StaticResource CascadiaMonoFontFamily}"
                           Text="{x:Bind ViewModel.Content, Mode=OneWay}"/>
            </ScrollViewer>
        </Grid>
    </controls:SetupShell>
</UserControl>
<|MERGE_RESOLUTION|>--- conflicted
+++ resolved
@@ -1,270 +1,253 @@
-<!-- Copyright (c) Microsoft Corporation.. -->
-<!-- Licensed under the MIT License. -->
-
-<UserControl
-    x:Class="DevHome.SetupFlow.Views.ConfigurationFileView"
-    xmlns="http://schemas.microsoft.com/winfx/2006/xaml/presentation"
-    xmlns:d="http://schemas.microsoft.com/expression/blend/2008"
-    xmlns:x="http://schemas.microsoft.com/winfx/2006/xaml"
-    xmlns:mc="http://schemas.openxmlformats.org/markup-compatibility/2006"
-    xmlns:setupFlowBehaviors="using:DevHome.SetupFlow.Behaviors"
-    xmlns:controls="using:DevHome.SetupFlow.Controls"
-    xmlns:ctControls="using:CommunityToolkit.WinUI.Controls"
-    xmlns:viewmodels="using:DevHome.SetupFlow.ViewModels"
-    xmlns:local="using:DevHome.SetupFlow.Views"
-    xmlns:converters="using:CommunityToolkit.WinUI.Converters"
-    xmlns:labs="using:CommunityToolkit.Labs.WinUI"
-    xmlns:i="using:Microsoft.Xaml.Interactivity"
-    xmlns:ic="using:Microsoft.Xaml.Interactions.Core"
-    mc:Ignorable="d">
-    <setupFlowBehaviors:SetupFlowNavigationBehavior.ContentTemplate>
-        <CheckBox
-            x:Uid="ms-resource:///DevHome.SetupFlow/Resources/AgreeAndContinue"
-            IsChecked="{x:Bind ViewModel.ReadAndAgree, Mode=TwoWay}"/>
-    </setupFlowBehaviors:SetupFlowNavigationBehavior.ContentTemplate>
-    <setupFlowBehaviors:SetupFlowNavigationBehavior.NextTemplate>
-        <StackPanel Orientation="Horizontal">
-            <StackPanel.Resources>
-                <Style TargetType="Button" BasedOn="{StaticResource DefaultButtonStyle}">
-                    <Setter Property="Margin" Value="6,0" />
-                </Style>
-            </StackPanel.Resources>
-            <Button x:Uid="SetUpAsNonAdmin" Command="{x:Bind ViewModel.ConfigureAsNonAdminCommand}"/>
-            <Button x:Uid="SetUpAsAdmin" Command="{x:Bind ViewModel.ConfigureAsAdminCommand}"/>
-        </StackPanel>
-    </setupFlowBehaviors:SetupFlowNavigationBehavior.NextTemplate>
-
-    <UserControl.Resources>
-        <ResourceDictionary>
-            <converters:StringVisibilityConverter x:Key="StringVisibilityConverter"/>
-            <converters:EmptyObjectToObjectConverter x:Key="EmptyObjectToObjectConverter" EmptyValue="Visible" NotEmptyValue="Collapsed"/>
-            <converters:CollectionVisibilityConverter x:Key="CollectionVisibilityConverter" />
-            <converters:CollectionVisibilityConverter x:Key="CollectionNegativeVisibilityConverter" EmptyValue="Visible"  NotEmptyValue="Collapsed"/>
-            <DataTemplate x:Key="KeyValueTemplate">
-                <StackPanel Spacing="2"
-                            Orientation="Horizontal"
-                            Visibility="{Binding Value, Converter={StaticResource StringVisibilityConverter}}">
-                    <TextBlock Style="{ThemeResource BodyStrongTextBlockStyle}" Text="{Binding Key}" />
-                    <TextBlock Text=":" />
-                    <TextBlock IsTextSelectionEnabled="True" Text="{Binding Value}" TextWrapping="WrapWholeWords" />
-                </StackPanel>
-            </DataTemplate>
-            <Style TargetType="ListView" x:Key="KeyValueList">
-                <Setter Property="SelectionMode" Value="None" />
-                <Setter Property="ItemContainerStyle">
-                    <Setter.Value>
-                        <Style TargetType="ListViewItem" BasedOn="{StaticResource DefaultListViewItemStyle}">
-                            <Setter Property="Margin" Value="0" />
-                            <Setter Property="Padding" Value="0" />
-                            <Setter Property="MinHeight" Value="0" />
-                            <Setter Property="MinWidth" Value="0" />
-                        </Style>
-                    </Setter.Value>
-                </Setter>
-            </Style>
-            <Style TargetType="ListView" x:Key="KeyValueSubList" BasedOn="{StaticResource KeyValueList}">
-                <Setter Property="Margin" Value="10,0" />
-            </Style>
-            <x:Double x:Key="SectionSpacing">10</x:Double>
-            <Thickness x:Key="BlockThickness">0,0,0,5</Thickness>
-        </ResourceDictionary>
-    </UserControl.Resources>
-
-    <i:Interaction.Behaviors>
-        <ic:EventTriggerBehavior EventName="Loaded">
-            <ic:InvokeCommandAction Command="{x:Bind ViewModel.LoadedCommand}" />
-        </ic:EventTriggerBehavior>
-    </i:Interaction.Behaviors>
-    
-    <controls:SetupShell Orchestrator="{x:Bind ViewModel.Orchestrator}">
-        <Grid RowSpacing="{StaticResource SectionSpacing}">
-            <Grid.RowDefinitions>
-                <RowDefinition Height="auto" />
-                <RowDefinition Height="auto" />
-                <RowDefinition Height="*" />
-            </Grid.RowDefinitions>
-
-            <InfoBar
-                x:Uid="ConfigurationFileWarning"
-                IsOpen="True"
-                IsClosable="False"
-                Severity="Warning"/>
-
-            <ctControls:Segmented Grid.Row="1" SelectedIndex="0" x:Name="SegmentedModeView">
-                <ctControls:SegmentedItem x:Name="SummaryView" x:Uid="ConfigurationFile_SummaryView" AutomationProperties.PositionInSet="1" AutomationProperties.SizeOfSet="2" />
-                <ctControls:SegmentedItem x:Name="CodeView" x:Uid="ConfigurationFile_CodeView" AutomationProperties.PositionInSet="2" AutomationProperties.SizeOfSet="2" />
-                <i:Interaction.Behaviors>
-                    <ic:EventTriggerBehavior EventName="SelectionChanged">
-                        <ic:InvokeCommandAction Command="{x:Bind ViewModel.ViewSelectionChangedCommand}" CommandParameter="{Binding ElementName=SegmentedModeView, Path=SelectedValue.Name}" />
-                    </ic:EventTriggerBehavior>
-                </i:Interaction.Behaviors>
-            </ctControls:Segmented>
-
-            <!-- Summary mode -->
-            <Grid Grid.Row="2" Visibility="{x:Bind SummaryView.IsSelected, Mode=OneWay}">
-                <!-- Shimmers -->
-                <StackPanel Spacing="{StaticResource SectionSpacing}"
-                            Visibility="{x:Bind ViewModel.ConfigurationUnits, Mode=OneWay, Converter={StaticResource CollectionNegativeVisibilityConverter}}">
-                    <StackPanel.Resources>
-                        <Style TargetType="labs:Shimmer">
-                            <Setter Property="Height" Value="50" />
-                        </Style>
-                    </StackPanel.Resources>
-                    <labs:Shimmer />
-                    <labs:Shimmer />
-                    <labs:Shimmer />
-                    <labs:Shimmer />
-                    <labs:Shimmer />
-                    <labs:Shimmer />
-                </StackPanel>
-
-                <!-- Summary view -->
-                <ListView ItemsSource="{x:Bind ViewModel.ConfigurationUnits, Mode=OneWay}"
-                          x:Name="ConfigurationUnitSections"
-                          Style="{StaticResource KeyValueList}">
-                    <ListView.ItemsPanel>
-                        <ItemsPanelTemplate>
-                            <StackPanel Spacing="{StaticResource SectionSpacing}" />
-                        </ItemsPanelTemplate>
-                    </ListView.ItemsPanel>
-                    <ListView.ItemContainerStyle>
-                        <Style TargetType="ListViewItem" BasedOn="{StaticResource DefaultListViewItemStyle}">
-                            <Setter Property="IsTabStop" Value="False" />
-                            <Setter Property="Padding" Value="0" />
-                        </Style>
-                    </ListView.ItemContainerStyle>
-                    <ListView.ItemTemplate>
-                        <DataTemplate x:DataType="viewmodels:DSCConfigurationUnitViewModel">
-                            <Expander IsExpanded="False"
-                                      Tag="{x:Bind Id}"
-                                      HorizontalContentAlignment="Left"
-                                      HorizontalAlignment="Stretch">
-
-                                <i:Interaction.Behaviors>
-                                    <ic:EventTriggerBehavior EventName="Loaded">
-                                        <ic:InvokeCommandAction Command="{x:Bind LoadedCommand}" />
-                                    </ic:EventTriggerBehavior>
-                                </i:Interaction.Behaviors>
-
-                                <!-- Expander header -->
-                                <Expander.Header>
-                                    <TextBlock Text="{x:Bind Title}" TextTrimming="CharacterEllipsis" />
-                                </Expander.Header>
-                                
-                                <!-- Expander content -->
-                                <ScrollViewer HorizontalScrollMode="Auto" HorizontalScrollBarVisibility="Auto">
-                                    <StackPanel>
-                                        <!-- Individual records -->
-                                        <ListView Margin="{StaticResource BlockThickness}" Style="{StaticResource KeyValueSubList}" ItemTemplate="{StaticResource KeyValueTemplate}">
-                                            <local:ConfigurationUnitDataEntry x:Uid="ConfigurationUnit_Id" Value="{x:Bind Id}" />
-                                            <local:ConfigurationUnitDataEntry x:Uid="ConfigurationUnit_Intent" Value="{x:Bind Intent}" />
-                                        </ListView>
-
-                                        <!-- Dependencies -->
-                                        <StackPanel Margin="{StaticResource BlockThickness}" Orientation="Horizontal" Visibility="{x:Bind Dependencies, Converter={StaticResource CollectionVisibilityConverter}}">
-                                            <TextBlock x:Uid="ConfigurationUnit_Dependencies" Style="{ThemeResource BodyStrongTextBlockStyle}"/>
-                                            <TextBlock Text=":" Margin="2,0" />
-                                            <ListView Style="{StaticResource KeyValueSubList}" ItemsSource="{x:Bind Dependencies}">
-                                                <ListView.ItemsPanel>
-                                                    <ItemsPanelTemplate>
-                                                        <StackPanel Spacing="2" Orientation="Horizontal" />
-                                                    </ItemsPanelTemplate>
-                                                </ListView.ItemsPanel>
-                                                <ListView.ItemTemplate>
-                                                    <DataTemplate x:DataType="x:String">
-                                                        <TextBlock Tag="{x:Bind}">
-                                                            <Hyperlink Click="Dependency_Click">
-                                                                <Run Text="{x:Bind}" />
-                                                            </Hyperlink>
-                                                        </TextBlock>
-                                                    </DataTemplate>
-                                                </ListView.ItemTemplate>
-                                            </ListView>
-                                        </StackPanel>
-
-                                        <!-- Metadata -->
-                                        <StackPanel Margin="{StaticResource BlockThickness}" Visibility="{x:Bind Metadata, Converter={StaticResource CollectionVisibilityConverter}}">
-                                            <TextBlock x:Uid="ConfigurationUnit_ResourceMetadata" Style="{ThemeResource BodyStrongTextBlockStyle}"/>
-                                            <ListView Style="{ThemeResource KeyValueSubList}" ItemTemplate="{ThemeResource KeyValueTemplate}" ItemsSource="{x:Bind Metadata}"/>
-                                        </StackPanel>
-
-                                        <!-- Settings -->
-                                        <StackPanel Margin="{StaticResource BlockThickness}" Visibility="{x:Bind Settings, Converter={StaticResource CollectionVisibilityConverter}}">
-                                            <TextBlock x:Uid="ConfigurationUnit_Settings" Style="{ThemeResource BodyStrongTextBlockStyle}" />
-                                            <ListView Style="{ThemeResource KeyValueSubList}" ItemTemplate="{ThemeResource KeyValueTemplate}" ItemsSource="{x:Bind Settings}"/>
-                                        </StackPanel>
-
-                                        <!-- Details -->
-                                        <StackPanel Margin="{StaticResource BlockThickness}" Visibility="{x:Bind Settings, Converter={StaticResource CollectionVisibilityConverter}}">
-                                            <TextBlock x:Uid="ConfigurationUnit_Details" Style="{ThemeResource BodyStrongTextBlockStyle}" />
-<<<<<<< HEAD
-
-                                            <!-- Shimmers -->
-                                            <StackPanel Visibility="{x:Bind Details, Mode=OneWay, Converter={StaticResource EmptyObjectToObjectConverter}}">
-                                                <StackPanel.Resources>
-                                                    <Style TargetType="labs:Shimmer">
-                                                        <Setter Property="Margin" Value="5" />
-                                                        <Setter Property="Height" Value="{ThemeResource BodyTextBlockFontSize}" />
-                                                    </Style>
-                                                </StackPanel.Resources>
-                                                <labs:Shimmer />
-                                                <labs:Shimmer />
-                                                <labs:Shimmer />
-                                                <labs:Shimmer />
-                                                <labs:Shimmer />
-                                            </StackPanel>
-
-                                            <!-- Loaded details -->
-                                            <ListView Style="{ThemeResource KeyValueList}" ItemTemplate="{StaticResource KeyValueTemplate}">
-                                                <local:ConfigurationUnitDataEntry x:Uid="ConfigurationUnit_UnitType" Value="{x:Bind Details.UnitType, Mode=OneWay}" />
-                                                <local:ConfigurationUnitDataEntry x:Uid="ConfigurationUnit_UnitDescription" Value="{x:Bind Details.UnitDescription, Mode=OneWay}" />
-                                                <local:ConfigurationUnitDataEntry x:Uid="ConfigurationUnit_UnitDocumentation" Value="{x:Bind Details.UnitDocumentationUri, Mode=OneWay}" />
-                                                <local:ConfigurationUnitDataEntry x:Uid="ConfigurationUnit_ModuleName" Value="{x:Bind Details.ModuleName, Mode=OneWay}" />
-                                                <local:ConfigurationUnitDataEntry x:Uid="ConfigurationUnit_ModuleSource" Value="{x:Bind Details.ModuleSource, Mode=OneWay}" />
-                                                <local:ConfigurationUnitDataEntry x:Uid="ConfigurationUnit_ModuleDescription" Value="{x:Bind Details.ModuleDescription, Mode=OneWay}" />
-                                                <local:ConfigurationUnitDataEntry x:Uid="ConfigurationUnit_ModuleDocumentationUri" Value="{x:Bind Details.ModuleDocumentationUri, Mode=OneWay}" />
-                                                <local:ConfigurationUnitDataEntry x:Uid="ConfigurationUnit_PublishedModuleUri" Value="{x:Bind Details.PublishedModuleUri, Mode=OneWay}" />
-                                                <local:ConfigurationUnitDataEntry x:Uid="ConfigurationUnit_Version" Value="{x:Bind Details.Version, Mode=OneWay}" />
-                                                <local:ConfigurationUnitDataEntry x:Uid="ConfigurationUnit_Author" Value="{x:Bind Details.Author, Mode=OneWay}" />
-                                                <local:ConfigurationUnitDataEntry x:Uid="ConfigurationUnit_Publisher" Value="{x:Bind Details.Publisher, Mode=OneWay}" />
-                                                <local:ConfigurationUnitDataEntry x:Uid="ConfigurationUnit_IsLocal" Value="{x:Bind Details.IsLocal, Mode=OneWay}" />
-                                                <local:ConfigurationUnitDataEntry x:Uid="ConfigurationUnit_IsPublic" Value="{x:Bind Details.IsPublic, Mode=OneWay}" />
-=======
-                                            <ListView Style="{ThemeResource KeyValueSubList}" ItemTemplate="{StaticResource KeyValueTemplate}">
-                                                <local:ConfigurationUnitDataEntry x:Uid="ConfigurationUnit_UnitType" Value="{x:Bind UnitType}" />
-                                                <local:ConfigurationUnitDataEntry x:Uid="ConfigurationUnit_UnitDescription" Value="{x:Bind UnitDescription}" />
-                                                <local:ConfigurationUnitDataEntry x:Uid="ConfigurationUnit_UnitDocumentation" Value="{x:Bind UnitDocumentationUri}" />
-                                                <local:ConfigurationUnitDataEntry x:Uid="ConfigurationUnit_ModuleName" Value="{x:Bind ModuleName}" />
-                                                <local:ConfigurationUnitDataEntry x:Uid="ConfigurationUnit_ModuleSource" Value="{x:Bind ModuleSource}" />
-                                                <local:ConfigurationUnitDataEntry x:Uid="ConfigurationUnit_ModuleDescription" Value="{x:Bind ModuleDescription}" />
-                                                <local:ConfigurationUnitDataEntry x:Uid="ConfigurationUnit_ModuleDocumentationUri" Value="{x:Bind ModuleDocumentationUri}" />
-                                                <local:ConfigurationUnitDataEntry x:Uid="ConfigurationUnit_PublishedModuleUri" Value="{x:Bind PublishedModuleUri}" />
-                                                <local:ConfigurationUnitDataEntry x:Uid="ConfigurationUnit_Version" Value="{x:Bind Version}" />
-                                                <local:ConfigurationUnitDataEntry x:Uid="ConfigurationUnit_Author" Value="{x:Bind Author}" />
-                                                <local:ConfigurationUnitDataEntry x:Uid="ConfigurationUnit_Publisher" Value="{x:Bind Publisher}" />
-                                                <local:ConfigurationUnitDataEntry x:Uid="ConfigurationUnit_IsLocal" Value="{x:Bind IsLocal}" />
-                                                <local:ConfigurationUnitDataEntry x:Uid="ConfigurationUnit_IsPublic" Value="{x:Bind IsPublic}" />
->>>>>>> 9748468e
-                                            </ListView>
-                                        </StackPanel>
-                                    </StackPanel>
-                                </ScrollViewer>
-                            </Expander>
-                        </DataTemplate>
-                    </ListView.ItemTemplate>
-                </ListView>
-            </Grid>
-
-            <!-- Code mode -->
-            <ScrollViewer Grid.Row="2"
-                          Visibility="{x:Bind CodeView.IsSelected, Mode=OneWay}"
-                          HorizontalScrollBarVisibility="Auto"
-                          VerticalScrollMode="Disabled">
-                <TextBlock FontSize="{ThemeResource CaptionTextBlockFontSize}"
-                           Padding="15"
-                           FontFamily="{StaticResource CascadiaMonoFontFamily}"
-                           Text="{x:Bind ViewModel.Content, Mode=OneWay}"/>
-            </ScrollViewer>
-        </Grid>
-    </controls:SetupShell>
-</UserControl>
+<!-- Copyright (c) Microsoft Corporation.. -->
+<!-- Licensed under the MIT License. -->
+
+<UserControl
+    x:Class="DevHome.SetupFlow.Views.ConfigurationFileView"
+    xmlns="http://schemas.microsoft.com/winfx/2006/xaml/presentation"
+    xmlns:d="http://schemas.microsoft.com/expression/blend/2008"
+    xmlns:x="http://schemas.microsoft.com/winfx/2006/xaml"
+    xmlns:mc="http://schemas.openxmlformats.org/markup-compatibility/2006"
+    xmlns:setupFlowBehaviors="using:DevHome.SetupFlow.Behaviors"
+    xmlns:controls="using:DevHome.SetupFlow.Controls"
+    xmlns:ctControls="using:CommunityToolkit.WinUI.Controls"
+    xmlns:viewmodels="using:DevHome.SetupFlow.ViewModels"
+    xmlns:local="using:DevHome.SetupFlow.Views"
+    xmlns:converters="using:CommunityToolkit.WinUI.Converters"
+    xmlns:labs="using:CommunityToolkit.Labs.WinUI"
+    xmlns:i="using:Microsoft.Xaml.Interactivity"
+    xmlns:ic="using:Microsoft.Xaml.Interactions.Core"
+    mc:Ignorable="d">
+    <setupFlowBehaviors:SetupFlowNavigationBehavior.ContentTemplate>
+        <CheckBox
+            x:Uid="ms-resource:///DevHome.SetupFlow/Resources/AgreeAndContinue"
+            IsChecked="{x:Bind ViewModel.ReadAndAgree, Mode=TwoWay}"/>
+    </setupFlowBehaviors:SetupFlowNavigationBehavior.ContentTemplate>
+    <setupFlowBehaviors:SetupFlowNavigationBehavior.NextTemplate>
+        <StackPanel Orientation="Horizontal">
+            <StackPanel.Resources>
+                <Style TargetType="Button" BasedOn="{StaticResource DefaultButtonStyle}">
+                    <Setter Property="Margin" Value="6,0" />
+                </Style>
+            </StackPanel.Resources>
+            <Button x:Uid="SetUpAsNonAdmin" Command="{x:Bind ViewModel.ConfigureAsNonAdminCommand}"/>
+            <Button x:Uid="SetUpAsAdmin" Command="{x:Bind ViewModel.ConfigureAsAdminCommand}"/>
+        </StackPanel>
+    </setupFlowBehaviors:SetupFlowNavigationBehavior.NextTemplate>
+
+    <UserControl.Resources>
+        <ResourceDictionary>
+            <converters:StringVisibilityConverter x:Key="StringVisibilityConverter"/>
+            <converters:EmptyObjectToObjectConverter x:Key="EmptyObjectToObjectConverter" EmptyValue="Visible" NotEmptyValue="Collapsed"/>
+            <converters:CollectionVisibilityConverter x:Key="CollectionVisibilityConverter" />
+            <converters:CollectionVisibilityConverter x:Key="CollectionNegativeVisibilityConverter" EmptyValue="Visible"  NotEmptyValue="Collapsed"/>
+            <DataTemplate x:Key="KeyValueTemplate">
+                <StackPanel Spacing="2"
+                            Orientation="Horizontal"
+                            Visibility="{Binding Value, Converter={StaticResource StringVisibilityConverter}}">
+                    <TextBlock Style="{ThemeResource BodyStrongTextBlockStyle}" Text="{Binding Key}" />
+                    <TextBlock Text=":" />
+                    <TextBlock IsTextSelectionEnabled="True" Text="{Binding Value}" TextWrapping="WrapWholeWords" />
+                </StackPanel>
+            </DataTemplate>
+            <Style TargetType="ListView" x:Key="KeyValueList">
+                <Setter Property="SelectionMode" Value="None" />
+                <Setter Property="ItemContainerStyle">
+                    <Setter.Value>
+                        <Style TargetType="ListViewItem" BasedOn="{StaticResource DefaultListViewItemStyle}">
+                            <Setter Property="Margin" Value="0" />
+                            <Setter Property="Padding" Value="0" />
+                            <Setter Property="MinHeight" Value="0" />
+                            <Setter Property="MinWidth" Value="0" />
+                        </Style>
+                    </Setter.Value>
+                </Setter>
+            </Style>
+            <Style TargetType="ListView" x:Key="KeyValueSubList" BasedOn="{StaticResource KeyValueList}">
+                <Setter Property="Margin" Value="10,0" />
+            </Style>
+            <x:Double x:Key="SectionSpacing">10</x:Double>
+            <Thickness x:Key="BlockThickness">0,0,0,5</Thickness>
+        </ResourceDictionary>
+    </UserControl.Resources>
+
+    <i:Interaction.Behaviors>
+        <ic:EventTriggerBehavior EventName="Loaded">
+            <ic:InvokeCommandAction Command="{x:Bind ViewModel.LoadedCommand}" />
+        </ic:EventTriggerBehavior>
+    </i:Interaction.Behaviors>
+    
+    <controls:SetupShell Orchestrator="{x:Bind ViewModel.Orchestrator}">
+        <Grid RowSpacing="{StaticResource SectionSpacing}">
+            <Grid.RowDefinitions>
+                <RowDefinition Height="auto" />
+                <RowDefinition Height="auto" />
+                <RowDefinition Height="*" />
+            </Grid.RowDefinitions>
+
+            <InfoBar
+                x:Uid="ConfigurationFileWarning"
+                IsOpen="True"
+                IsClosable="False"
+                Severity="Warning"/>
+
+            <ctControls:Segmented Grid.Row="1" SelectedIndex="0" x:Name="SegmentedModeView">
+                <ctControls:SegmentedItem x:Name="SummaryView" x:Uid="ConfigurationFile_SummaryView" AutomationProperties.PositionInSet="1" AutomationProperties.SizeOfSet="2" />
+                <ctControls:SegmentedItem x:Name="CodeView" x:Uid="ConfigurationFile_CodeView" AutomationProperties.PositionInSet="2" AutomationProperties.SizeOfSet="2" />
+                <i:Interaction.Behaviors>
+                    <ic:EventTriggerBehavior EventName="SelectionChanged">
+                        <ic:InvokeCommandAction Command="{x:Bind ViewModel.ViewSelectionChangedCommand}" CommandParameter="{Binding ElementName=SegmentedModeView, Path=SelectedValue.Name}" />
+                    </ic:EventTriggerBehavior>
+                </i:Interaction.Behaviors>
+            </ctControls:Segmented>
+
+            <!-- Summary mode -->
+            <Grid Grid.Row="2" Visibility="{x:Bind SummaryView.IsSelected, Mode=OneWay}">
+                <!-- Shimmers -->
+                <StackPanel Spacing="{StaticResource SectionSpacing}"
+                            Visibility="{x:Bind ViewModel.ConfigurationUnits, Mode=OneWay, Converter={StaticResource CollectionNegativeVisibilityConverter}}">
+                    <StackPanel.Resources>
+                        <Style TargetType="labs:Shimmer">
+                            <Setter Property="Height" Value="50" />
+                        </Style>
+                    </StackPanel.Resources>
+                    <labs:Shimmer />
+                    <labs:Shimmer />
+                    <labs:Shimmer />
+                    <labs:Shimmer />
+                    <labs:Shimmer />
+                    <labs:Shimmer />
+                </StackPanel>
+
+                <!-- Summary view -->
+                <ListView ItemsSource="{x:Bind ViewModel.ConfigurationUnits, Mode=OneWay}"
+                          x:Name="ConfigurationUnitSections"
+                          Style="{StaticResource KeyValueList}">
+                    <ListView.ItemsPanel>
+                        <ItemsPanelTemplate>
+                            <StackPanel Spacing="{StaticResource SectionSpacing}" />
+                        </ItemsPanelTemplate>
+                    </ListView.ItemsPanel>
+                    <ListView.ItemContainerStyle>
+                        <Style TargetType="ListViewItem" BasedOn="{StaticResource DefaultListViewItemStyle}">
+                            <Setter Property="IsTabStop" Value="False" />
+                            <Setter Property="Padding" Value="0" />
+                        </Style>
+                    </ListView.ItemContainerStyle>
+                    <ListView.ItemTemplate>
+                        <DataTemplate x:DataType="viewmodels:DSCConfigurationUnitViewModel">
+                            <Expander IsExpanded="False"
+                                      Tag="{x:Bind Id}"
+                                      HorizontalContentAlignment="Left"
+                                      HorizontalAlignment="Stretch">
+
+                                <i:Interaction.Behaviors>
+                                    <ic:EventTriggerBehavior EventName="Loaded">
+                                        <ic:InvokeCommandAction Command="{x:Bind LoadedCommand}" />
+                                    </ic:EventTriggerBehavior>
+                                </i:Interaction.Behaviors>
+
+                                <!-- Expander header -->
+                                <Expander.Header>
+                                    <TextBlock Text="{x:Bind Title}" TextTrimming="CharacterEllipsis" />
+                                </Expander.Header>
+                                
+                                <!-- Expander content -->
+                                <ScrollViewer HorizontalScrollMode="Auto" HorizontalScrollBarVisibility="Auto">
+                                    <StackPanel>
+                                        <!-- Individual records -->
+                                        <ListView Margin="{StaticResource BlockThickness}" Style="{StaticResource KeyValueSubList}" ItemTemplate="{StaticResource KeyValueTemplate}">
+                                            <local:ConfigurationUnitDataEntry x:Uid="ConfigurationUnit_Id" Value="{x:Bind Id}" />
+                                            <local:ConfigurationUnitDataEntry x:Uid="ConfigurationUnit_Intent" Value="{x:Bind Intent}" />
+                                        </ListView>
+
+                                        <!-- Dependencies -->
+                                        <StackPanel Margin="{StaticResource BlockThickness}" Orientation="Horizontal" Visibility="{x:Bind Dependencies, Converter={StaticResource CollectionVisibilityConverter}}">
+                                            <TextBlock x:Uid="ConfigurationUnit_Dependencies" Style="{ThemeResource BodyStrongTextBlockStyle}"/>
+                                            <TextBlock Text=":" Margin="2,0" />
+                                            <ListView Style="{StaticResource KeyValueSubList}" ItemsSource="{x:Bind Dependencies}">
+                                                <ListView.ItemsPanel>
+                                                    <ItemsPanelTemplate>
+                                                        <StackPanel Spacing="2" Orientation="Horizontal" />
+                                                    </ItemsPanelTemplate>
+                                                </ListView.ItemsPanel>
+                                                <ListView.ItemTemplate>
+                                                    <DataTemplate x:DataType="x:String">
+                                                        <TextBlock Tag="{x:Bind}">
+                                                            <Hyperlink Click="Dependency_Click">
+                                                                <Run Text="{x:Bind}" />
+                                                            </Hyperlink>
+                                                        </TextBlock>
+                                                    </DataTemplate>
+                                                </ListView.ItemTemplate>
+                                            </ListView>
+                                        </StackPanel>
+
+                                        <!-- Metadata -->
+                                        <StackPanel Margin="{StaticResource BlockThickness}" Visibility="{x:Bind Metadata, Converter={StaticResource CollectionVisibilityConverter}}">
+                                            <TextBlock x:Uid="ConfigurationUnit_ResourceMetadata" Style="{ThemeResource BodyStrongTextBlockStyle}"/>
+                                            <ListView Style="{ThemeResource KeyValueSubList}" ItemTemplate="{ThemeResource KeyValueTemplate}" ItemsSource="{x:Bind Metadata}"/>
+                                        </StackPanel>
+
+                                        <!-- Settings -->
+                                        <StackPanel Margin="{StaticResource BlockThickness}" Visibility="{x:Bind Settings, Converter={StaticResource CollectionVisibilityConverter}}">
+                                            <TextBlock x:Uid="ConfigurationUnit_Settings" Style="{ThemeResource BodyStrongTextBlockStyle}" />
+                                            <ListView Style="{ThemeResource KeyValueSubList}" ItemTemplate="{ThemeResource KeyValueTemplate}" ItemsSource="{x:Bind Settings}"/>
+                                        </StackPanel>
+
+                                        <!-- Details -->
+                                        <StackPanel Margin="{StaticResource BlockThickness}" Visibility="{x:Bind Settings, Converter={StaticResource CollectionVisibilityConverter}}">
+                                            <TextBlock x:Uid="ConfigurationUnit_Details" Style="{ThemeResource BodyStrongTextBlockStyle}" />
+
+                                            <!-- Shimmers -->
+                                            <StackPanel Visibility="{x:Bind Details, Mode=OneWay, Converter={StaticResource EmptyObjectToObjectConverter}}">
+                                                <StackPanel.Resources>
+                                                    <Style TargetType="labs:Shimmer">
+                                                        <Setter Property="Margin" Value="5" />
+                                                        <Setter Property="Height" Value="{ThemeResource BodyTextBlockFontSize}" />
+                                                    </Style>
+                                                </StackPanel.Resources>
+                                                <labs:Shimmer />
+                                                <labs:Shimmer />
+                                                <labs:Shimmer />
+                                                <labs:Shimmer />
+                                                <labs:Shimmer />
+                                            </StackPanel>
+
+                                            <!-- Loaded details -->
+                                            <ListView Style="{ThemeResource KeyValueSubList}" ItemTemplate="{StaticResource KeyValueTemplate}">
+                                                <local:ConfigurationUnitDataEntry x:Uid="ConfigurationUnit_UnitType" Value="{x:Bind Details.UnitType, Mode=OneWay}" />
+                                                <local:ConfigurationUnitDataEntry x:Uid="ConfigurationUnit_UnitDescription" Value="{x:Bind Details.UnitDescription, Mode=OneWay}" />
+                                                <local:ConfigurationUnitDataEntry x:Uid="ConfigurationUnit_UnitDocumentation" Value="{x:Bind Details.UnitDocumentationUri, Mode=OneWay}" />
+                                                <local:ConfigurationUnitDataEntry x:Uid="ConfigurationUnit_ModuleName" Value="{x:Bind Details.ModuleName, Mode=OneWay}" />
+                                                <local:ConfigurationUnitDataEntry x:Uid="ConfigurationUnit_ModuleSource" Value="{x:Bind Details.ModuleSource, Mode=OneWay}" />
+                                                <local:ConfigurationUnitDataEntry x:Uid="ConfigurationUnit_ModuleDescription" Value="{x:Bind Details.ModuleDescription, Mode=OneWay}" />
+                                                <local:ConfigurationUnitDataEntry x:Uid="ConfigurationUnit_ModuleDocumentationUri" Value="{x:Bind Details.ModuleDocumentationUri, Mode=OneWay}" />
+                                                <local:ConfigurationUnitDataEntry x:Uid="ConfigurationUnit_PublishedModuleUri" Value="{x:Bind Details.PublishedModuleUri, Mode=OneWay}" />
+                                                <local:ConfigurationUnitDataEntry x:Uid="ConfigurationUnit_Version" Value="{x:Bind Details.Version, Mode=OneWay}" />
+                                                <local:ConfigurationUnitDataEntry x:Uid="ConfigurationUnit_Author" Value="{x:Bind Details.Author, Mode=OneWay}" />
+                                                <local:ConfigurationUnitDataEntry x:Uid="ConfigurationUnit_Publisher" Value="{x:Bind Details.Publisher, Mode=OneWay}" />
+                                                <local:ConfigurationUnitDataEntry x:Uid="ConfigurationUnit_IsLocal" Value="{x:Bind Details.IsLocal, Mode=OneWay}" />
+                                                <local:ConfigurationUnitDataEntry x:Uid="ConfigurationUnit_IsPublic" Value="{x:Bind Details.IsPublic, Mode=OneWay}" />
+                                            </ListView>
+                                        </StackPanel>
+                                    </StackPanel>
+                                </ScrollViewer>
+                            </Expander>
+                        </DataTemplate>
+                    </ListView.ItemTemplate>
+                </ListView>
+            </Grid>
+
+            <!-- Code mode -->
+            <ScrollViewer Grid.Row="2"
+                          Visibility="{x:Bind CodeView.IsSelected, Mode=OneWay}"
+                          HorizontalScrollBarVisibility="Auto"
+                          VerticalScrollMode="Disabled">
+                <TextBlock FontSize="{ThemeResource CaptionTextBlockFontSize}"
+                           Padding="15"
+                           FontFamily="{StaticResource CascadiaMonoFontFamily}"
+                           Text="{x:Bind ViewModel.Content, Mode=OneWay}"/>
+            </ScrollViewer>
+        </Grid>
+    </controls:SetupShell>
+</UserControl>