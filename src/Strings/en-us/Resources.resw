﻿<?xml version="1.0" encoding="utf-8"?>
<root>
  <!-- 
    Microsoft ResX Schema 
    
    Version 2.0
    
    The primary goals of this format is to allow a simple XML format 
    that is mostly human readable. The generation and parsing of the 
    various data types are done through the TypeConverter classes 
    associated with the data types.
    
    Example:
    
    ... ado.net/XML headers & schema ...
    <resheader name="resmimetype">text/microsoft-resx</resheader>
    <resheader name="version">2.0</resheader>
    <resheader name="reader">System.Resources.ResXResourceReader, System.Windows.Forms, ...</resheader>
    <resheader name="writer">System.Resources.ResXResourceWriter, System.Windows.Forms, ...</resheader>
    <data name="Name1"><value>this is my long string</value><comment>this is a comment</comment></data>
    <data name="Color1" type="System.Drawing.Color, System.Drawing">Blue</data>
    <data name="Bitmap1" mimetype="application/x-microsoft.net.object.binary.base64">
        <value>[base64 mime encoded serialized .NET Framework object]</value>
    </data>
    <data name="Icon1" type="System.Drawing.Icon, System.Drawing" mimetype="application/x-microsoft.net.object.bytearray.base64">
        <value>[base64 mime encoded string representing a byte array form of the .NET Framework object]</value>
        <comment>This is a comment</comment>
    </data>
                
    There are any number of "resheader" rows that contain simple 
    name/value pairs.
    
    Each data row contains a name, and value. The row also contains a 
    type or mimetype. Type corresponds to a .NET class that support 
    text/value conversion through the TypeConverter architecture. 
    Classes that don't support this are serialized and stored with the 
    mimetype set.
    
    The mimetype is used for serialized objects, and tells the 
    ResXResourceReader how to depersist the object. This is currently not 
    extensible. For a given mimetype the value must be set accordingly:
    
    Note - application/x-microsoft.net.object.binary.base64 is the format 
    that the ResXResourceWriter will generate, however the reader can 
    read any of the formats listed below.
    
    mimetype: application/x-microsoft.net.object.binary.base64
    value   : The object must be serialized with 
            : System.Runtime.Serialization.Formatters.Binary.BinaryFormatter
            : and then encoded with base64 encoding.
    
    mimetype: application/x-microsoft.net.object.soap.base64
    value   : The object must be serialized with 
            : System.Runtime.Serialization.Formatters.Soap.SoapFormatter
            : and then encoded with base64 encoding.

    mimetype: application/x-microsoft.net.object.bytearray.base64
    value   : The object must be serialized into a byte array 
            : using a System.ComponentModel.TypeConverter
            : and then encoded with base64 encoding.
    -->
  <xsd:schema id="root" xmlns="" xmlns:xsd="http://www.w3.org/2001/XMLSchema" xmlns:msdata="urn:schemas-microsoft-com:xml-msdata">
    <xsd:import namespace="http://www.w3.org/XML/1998/namespace" />
    <xsd:element name="root" msdata:IsDataSet="true">
      <xsd:complexType>
        <xsd:choice maxOccurs="unbounded">
          <xsd:element name="metadata">
            <xsd:complexType>
              <xsd:sequence>
                <xsd:element name="value" type="xsd:string" minOccurs="0" />
              </xsd:sequence>
              <xsd:attribute name="name" use="required" type="xsd:string" />
              <xsd:attribute name="type" type="xsd:string" />
              <xsd:attribute name="mimetype" type="xsd:string" />
              <xsd:attribute ref="xml:space" />
            </xsd:complexType>
          </xsd:element>
          <xsd:element name="assembly">
            <xsd:complexType>
              <xsd:attribute name="alias" type="xsd:string" />
              <xsd:attribute name="name" type="xsd:string" />
            </xsd:complexType>
          </xsd:element>
          <xsd:element name="data">
            <xsd:complexType>
              <xsd:sequence>
                <xsd:element name="value" type="xsd:string" minOccurs="0" msdata:Ordinal="1" />
                <xsd:element name="comment" type="xsd:string" minOccurs="0" msdata:Ordinal="2" />
              </xsd:sequence>
              <xsd:attribute name="name" type="xsd:string" use="required" msdata:Ordinal="1" />
              <xsd:attribute name="type" type="xsd:string" msdata:Ordinal="3" />
              <xsd:attribute name="mimetype" type="xsd:string" msdata:Ordinal="4" />
              <xsd:attribute ref="xml:space" />
            </xsd:complexType>
          </xsd:element>
          <xsd:element name="resheader">
            <xsd:complexType>
              <xsd:sequence>
                <xsd:element name="value" type="xsd:string" minOccurs="0" msdata:Ordinal="1" />
              </xsd:sequence>
              <xsd:attribute name="name" type="xsd:string" use="required" />
            </xsd:complexType>
          </xsd:element>
        </xsd:choice>
      </xsd:complexType>
    </xsd:element>
  </xsd:schema>
  <resheader name="resmimetype">
    <value>text/microsoft-resx</value>
  </resheader>
  <resheader name="version">
    <value>2.0</value>
  </resheader>
  <resheader name="reader">
    <value>System.Resources.ResXResourceReader, System.Windows.Forms, Version=4.0.0.0, Culture=neutral, PublicKeyToken=b77a5c561934e089</value>
  </resheader>
  <resheader name="writer">
    <value>System.Resources.ResXResourceWriter, System.Windows.Forms, Version=4.0.0.0, Culture=neutral, PublicKeyToken=b77a5c561934e089</value>
  </resheader>
  <data name="AppDisplayNameDev" xml:space="preserve">
    <value>Dev Home (Dev)</value>
    <comment>The name of our application</comment>
  </data>
  <data name="AppDescription" xml:space="preserve">
    <value>Dev Home</value>
    <comment>The name of our application</comment>
  </data>
  <data name="AllFiles" xml:space="preserve">
    <value>All files</value>
    <comment>Text for a dropdown option in a file picker dialog to show all files in a directory</comment>
  </data>
  <data name="WhatsNewPage_DevIdCard.Description" xml:space="preserve">
    <value>After you install an extension that connects one of your developer accounts to Dev Home, sign in to that account.</value>
  </data>
  <data name="WhatsNew.Content" xml:space="preserve">
    <value>Introducing Dev Home</value>
  </data>
  <data name="WhatsNewPage_DevDriveCard.Description" xml:space="preserve">
    <value>Optimize performance with a Dev Drive—Dev Home sets it up for you.</value>
  </data>
  <data name="WhatsNewPage_DevDriveCard.Title" xml:space="preserve">
    <value>Create a Dev Drive</value>
  </data>
  <data name="WhatsNewPage_Description.Text" xml:space="preserve">
    <value>Set up your machine, monitor your workflows, and access development utilities all from one centralized location.</value>
  </data>
  <data name="WhatsNewPage_DevDashCard.Description" xml:space="preserve">
    <value>Get the info you need in one place—add widgets to track issues, pull requests, and system performance.</value>
  </data>
  <data name="WhatsNewPage_DevDashCard.Title" xml:space="preserve">
    <value>Monitor projects in your dashboard</value>
  </data>
  <data name="WhatsNewPage_DevIdCard.Title" xml:space="preserve">
    <value>Connect your developer account</value>
  </data>
  <data name="WhatsNewPage_NotifCard.Description" xml:space="preserve">
    <value>Keep up with pull requests, checks, merges, and more.</value>
  </data>
  <data name="WhatsNewPage_NotifCard.Title" xml:space="preserve">
    <value>Get timely notifications</value>
  </data>
  <data name="InitializationPage_InfoDescription.Text" xml:space="preserve">
    <value>Monitor and track your coding tasks, workflows, system performance, and more on a customizable dashboard.</value>
  </data>
  <data name="InitializationPage_InfoTitle.Text" xml:space="preserve">
    <value>Information at your fingertips</value>
  </data>
  <data name="InitializationPage_SettingsDescription.Text" xml:space="preserve">
    <value>Discover new Windows settings to improve your productivity.</value>
  </data>
  <data name="InitializationPage_SettingsTitle.Text" xml:space="preserve">
    <value>Settings for development</value>
  </data>
  <data name="InitializationPage_SetupDescription.Text" xml:space="preserve">
    <value>Download and connect to all your development tools in one place.</value>
  </data>
  <data name="InitializationPage_SetupTitle.Text" xml:space="preserve">
    <value>Streamline your machine setup</value>
  </data>
  <data name="InitializationPage_Title.Text" xml:space="preserve">
    <value>Dev Home is getting things ready for you...</value>
  </data>
  <data name="WhatsNewPage_Title.Text" xml:space="preserve">
    <value>Your development control center</value>
  </data>
  <data name="Feedback_Title.Text" xml:space="preserve">
    <value>Feedback</value>
  </data>
  <data name="AppDisplayNameCanary" xml:space="preserve">
    <value>Dev Home (Canary)</value>
  </data>
  <data name="AppDisplayNameStable" xml:space="preserve">
    <value>Dev Home (Preview)</value>
  </data>
  <data name="WhatsNewPage_DevDashCard.ButtonText" xml:space="preserve">
    <value>Pin widgets</value>
  </data>
  <data name="WhatsNewPage_DevDriveCard.ButtonText" xml:space="preserve">
    <value>Create Dev Drive</value>
  </data>
  <data name="WhatsNewPage_DevDriveCard.Link" xml:space="preserve">
    <value>Learn more</value>
  </data>
  <data name="WhatsNewPage_DevIdCard.ButtonText" xml:space="preserve">
    <value>Connect accounts</value>
  </data>
  <data name="WhatsNewPage_GetStartedButton.Content" xml:space="preserve">
    <value>Get started</value>
  </data>
  <data name="WhatsNewPage_Header.Text" xml:space="preserve">
    <value>Introducing Dev Home</value>
  </data>
  <data name="WidgetProviderDisplayNameDev" xml:space="preserve">
    <value>Dev Home (Dev)</value>
    <comment>The display name for core widgets provider</comment>
  </data>
  <data name="WidgetProviderDisplayNameCanary" xml:space="preserve">
    <value>Dev Home (Canary)</value>
    <comment>The display name for core widgets provider</comment>
  </data>
  <data name="WidgetProviderDisplayNameStable" xml:space="preserve">
    <value>Dev Home (Preview)</value>
    <comment>The display name for core widgets provider</comment>
  </data>
  <data name="AppDisplayNameDevAdministrator" xml:space="preserve">
    <value>Administrator: Dev Home (Dev)</value>
    <comment>Name of app when run as administrator</comment>
  </data>
  <data name="AppDisplayNameCanaryAdministrator" xml:space="preserve">
    <value>Administrator: Dev Home (Canary)</value>
    <comment>Name of app when run as administrator</comment>
  </data>
  <data name="AppDisplayNameStableAdministrator" xml:space="preserve">
    <value>Administrator: Dev Home (Preview)</value>
    <comment>Name of app when run as administrator</comment>
  </data>
  <data name="WhatsNewPage_ExtensionsCard.ButtonText" xml:space="preserve">
    <value>Explore extensions</value>
    <comment>Button text on extensions card on "whats new" page</comment>
  </data>
  <data name="WhatsNewPage_ExtensionsCard.Description" xml:space="preserve">
    <value>Extensions help you get more out of Dev Home. For example, get recommendations for other repositories to add when setting up your machine in Dev Home and add other widgets to your dashboard.</value>
    <comment>Description of extensions card on "whats new" page</comment>
  </data>
  <data name="WhatsNewPage_ExtensionsCard.Title" xml:space="preserve">
    <value>Explore Dev Home extensions</value>
    <comment>Title of extensions card on "whats new" page</comment>
  </data>
  <data name="WidgetDisplayNameCPU" xml:space="preserve">
    <value>CPU</value>
    <comment>Short name for the machine's Central Processing Unit.</comment>
  </data>
  <data name="WidgetDescriptionCPU" xml:space="preserve">
    <value>Microsoft System CPU Usage Widget</value>
    <comment>Description for widget that shows the machine's CPU data.</comment>
  </data>
  <data name="WidgetDisplayNameGPU" xml:space="preserve">
    <value>GPU</value>
    <comment>Short name for the machine's Graphics Processing Unit.</comment>
  </data>
  <data name="WidgetDescriptionGPU" xml:space="preserve">
    <value>Microsoft System GPU Usage Widget</value>
    <comment>Description for widget that shows the machine's GPU data.</comment>
  </data>
  <data name="WidgetDisplayNameNetwork" xml:space="preserve">
    <value>Network</value>
    <comment>Title for widget that displays data about the network the computer is on.</comment>
  </data>
  <data name="WidgetDescriptionNetwork" xml:space="preserve">
    <value>Microsoft System Network Usage Widget</value>
    <comment>Description for widget that shows the machine's network data.</comment>
  </data>
  <data name="WidgetDisplayNameMemory" xml:space="preserve">
    <value>Memory</value>
    <comment>Title for widget that displays how much memory the computer has.</comment>
  </data>
  <data name="WidgetDescriptionMemory" xml:space="preserve">
    <value>Microsoft System Memory Usage Widget</value>
    <comment>Description for widget that shows the machine's memory data.</comment>
  </data>
  <data name="WidgetDisplayNameSSHKeychain" xml:space="preserve">
    <value>SSH keychain</value>
    <comment>Title for widget that displays shortcuts to different SSH connections.</comment>
  </data>
  <data name="WidgetDescriptionSSHKeychain" xml:space="preserve">
    <value>Quickly connect into to your favorite servers from your SSH config file</value>
    <comment>Description for widget that displays shortcuts to different SSH connections.</comment>
  </data>
  <data name="NavigationPaneOpened" xml:space="preserve">
    <value>Navigation pane opened</value>
    <comment>Navigation pane has been opened</comment>
  </data>
  <data name="NavigationPaneClosed" xml:space="preserve">
    <value>Navigation pane closed</value>
    <comment>Navigation pane has been closed</comment>
  </data>
  <data name="AppDescriptionCoreExt" xml:space="preserve">
    <value>Core Widget Extension</value>
    <comment>Core Extension Description</comment>
  </data>
  <data name="AppDescriptionHyperVExt" xml:space="preserve">
    <value>Hyper-V Extension</value>
    <comment>{Locked="Hyper-V"} Extension Description</comment>
  </data>
  <data name="AppDisplayNameCoreExt" xml:space="preserve">
    <value>Core Widget Extension</value>
    <comment>Core Extension Display Name</comment>
  </data>
  <data name="AppDisplayNameHyperVExt" xml:space="preserve">
    <value>Hyper-V Extension</value>
    <comment>{Locked="Hyper-V"} Extension Display Name</comment>
  </data>
<<<<<<< HEAD
  <data name="AppDisplayNameWslExt" xml:space="preserve">
    <value>Windows Subsystem for Linux Extension</value>
    <comment>{Locked="Windows", "Linux"} Extension Display Name</comment>
=======
  <data name="WhatsNewPage_SetupCard.Button" xml:space="preserve">
    <value>Set up machine</value>
  </data>
  <data name="WhatsNewPage_SetupCard.Description" xml:space="preserve">
    <value>Use machine configuration to clone repositories, install applications, and run WinGet configuration files - either on your local machine or in an environment.</value>
  </data>
  <data name="WhatsNewPage_SetupCard.Title" xml:space="preserve">
    <value>Get your machine set up</value>
  <data name="AppDescriptionWindowsSandboxExt" xml:space="preserve">
    <value>Windows Sandbox Extension</value>
	<comment>{Locked="Windows Sandbox"} Extension name</comment>
>>>>>>> cbb7ed13
  </data>
  <data name="AppDescriptionWslExt" xml:space="preserve">
    <value>Windows Subsystem for Linux</value>
    <comment>{Locked="Windows", "Linux"} Extension Description</comment>
  </data>
</root><|MERGE_RESOLUTION|>--- conflicted
+++ resolved
@@ -1,335 +1,329 @@
-﻿<?xml version="1.0" encoding="utf-8"?>
-<root>
-  <!-- 
-    Microsoft ResX Schema 
-    
-    Version 2.0
-    
-    The primary goals of this format is to allow a simple XML format 
-    that is mostly human readable. The generation and parsing of the 
-    various data types are done through the TypeConverter classes 
-    associated with the data types.
-    
-    Example:
-    
-    ... ado.net/XML headers & schema ...
-    <resheader name="resmimetype">text/microsoft-resx</resheader>
-    <resheader name="version">2.0</resheader>
-    <resheader name="reader">System.Resources.ResXResourceReader, System.Windows.Forms, ...</resheader>
-    <resheader name="writer">System.Resources.ResXResourceWriter, System.Windows.Forms, ...</resheader>
-    <data name="Name1"><value>this is my long string</value><comment>this is a comment</comment></data>
-    <data name="Color1" type="System.Drawing.Color, System.Drawing">Blue</data>
-    <data name="Bitmap1" mimetype="application/x-microsoft.net.object.binary.base64">
-        <value>[base64 mime encoded serialized .NET Framework object]</value>
-    </data>
-    <data name="Icon1" type="System.Drawing.Icon, System.Drawing" mimetype="application/x-microsoft.net.object.bytearray.base64">
-        <value>[base64 mime encoded string representing a byte array form of the .NET Framework object]</value>
-        <comment>This is a comment</comment>
-    </data>
-                
-    There are any number of "resheader" rows that contain simple 
-    name/value pairs.
-    
-    Each data row contains a name, and value. The row also contains a 
-    type or mimetype. Type corresponds to a .NET class that support 
-    text/value conversion through the TypeConverter architecture. 
-    Classes that don't support this are serialized and stored with the 
-    mimetype set.
-    
-    The mimetype is used for serialized objects, and tells the 
-    ResXResourceReader how to depersist the object. This is currently not 
-    extensible. For a given mimetype the value must be set accordingly:
-    
-    Note - application/x-microsoft.net.object.binary.base64 is the format 
-    that the ResXResourceWriter will generate, however the reader can 
-    read any of the formats listed below.
-    
-    mimetype: application/x-microsoft.net.object.binary.base64
-    value   : The object must be serialized with 
-            : System.Runtime.Serialization.Formatters.Binary.BinaryFormatter
-            : and then encoded with base64 encoding.
-    
-    mimetype: application/x-microsoft.net.object.soap.base64
-    value   : The object must be serialized with 
-            : System.Runtime.Serialization.Formatters.Soap.SoapFormatter
-            : and then encoded with base64 encoding.
-
-    mimetype: application/x-microsoft.net.object.bytearray.base64
-    value   : The object must be serialized into a byte array 
-            : using a System.ComponentModel.TypeConverter
-            : and then encoded with base64 encoding.
-    -->
-  <xsd:schema id="root" xmlns="" xmlns:xsd="http://www.w3.org/2001/XMLSchema" xmlns:msdata="urn:schemas-microsoft-com:xml-msdata">
-    <xsd:import namespace="http://www.w3.org/XML/1998/namespace" />
-    <xsd:element name="root" msdata:IsDataSet="true">
-      <xsd:complexType>
-        <xsd:choice maxOccurs="unbounded">
-          <xsd:element name="metadata">
-            <xsd:complexType>
-              <xsd:sequence>
-                <xsd:element name="value" type="xsd:string" minOccurs="0" />
-              </xsd:sequence>
-              <xsd:attribute name="name" use="required" type="xsd:string" />
-              <xsd:attribute name="type" type="xsd:string" />
-              <xsd:attribute name="mimetype" type="xsd:string" />
-              <xsd:attribute ref="xml:space" />
-            </xsd:complexType>
-          </xsd:element>
-          <xsd:element name="assembly">
-            <xsd:complexType>
-              <xsd:attribute name="alias" type="xsd:string" />
-              <xsd:attribute name="name" type="xsd:string" />
-            </xsd:complexType>
-          </xsd:element>
-          <xsd:element name="data">
-            <xsd:complexType>
-              <xsd:sequence>
-                <xsd:element name="value" type="xsd:string" minOccurs="0" msdata:Ordinal="1" />
-                <xsd:element name="comment" type="xsd:string" minOccurs="0" msdata:Ordinal="2" />
-              </xsd:sequence>
-              <xsd:attribute name="name" type="xsd:string" use="required" msdata:Ordinal="1" />
-              <xsd:attribute name="type" type="xsd:string" msdata:Ordinal="3" />
-              <xsd:attribute name="mimetype" type="xsd:string" msdata:Ordinal="4" />
-              <xsd:attribute ref="xml:space" />
-            </xsd:complexType>
-          </xsd:element>
-          <xsd:element name="resheader">
-            <xsd:complexType>
-              <xsd:sequence>
-                <xsd:element name="value" type="xsd:string" minOccurs="0" msdata:Ordinal="1" />
-              </xsd:sequence>
-              <xsd:attribute name="name" type="xsd:string" use="required" />
-            </xsd:complexType>
-          </xsd:element>
-        </xsd:choice>
-      </xsd:complexType>
-    </xsd:element>
-  </xsd:schema>
-  <resheader name="resmimetype">
-    <value>text/microsoft-resx</value>
-  </resheader>
-  <resheader name="version">
-    <value>2.0</value>
-  </resheader>
-  <resheader name="reader">
-    <value>System.Resources.ResXResourceReader, System.Windows.Forms, Version=4.0.0.0, Culture=neutral, PublicKeyToken=b77a5c561934e089</value>
-  </resheader>
-  <resheader name="writer">
-    <value>System.Resources.ResXResourceWriter, System.Windows.Forms, Version=4.0.0.0, Culture=neutral, PublicKeyToken=b77a5c561934e089</value>
-  </resheader>
-  <data name="AppDisplayNameDev" xml:space="preserve">
-    <value>Dev Home (Dev)</value>
-    <comment>The name of our application</comment>
-  </data>
-  <data name="AppDescription" xml:space="preserve">
-    <value>Dev Home</value>
-    <comment>The name of our application</comment>
-  </data>
-  <data name="AllFiles" xml:space="preserve">
-    <value>All files</value>
-    <comment>Text for a dropdown option in a file picker dialog to show all files in a directory</comment>
-  </data>
-  <data name="WhatsNewPage_DevIdCard.Description" xml:space="preserve">
-    <value>After you install an extension that connects one of your developer accounts to Dev Home, sign in to that account.</value>
-  </data>
-  <data name="WhatsNew.Content" xml:space="preserve">
-    <value>Introducing Dev Home</value>
-  </data>
-  <data name="WhatsNewPage_DevDriveCard.Description" xml:space="preserve">
-    <value>Optimize performance with a Dev Drive—Dev Home sets it up for you.</value>
-  </data>
-  <data name="WhatsNewPage_DevDriveCard.Title" xml:space="preserve">
-    <value>Create a Dev Drive</value>
-  </data>
-  <data name="WhatsNewPage_Description.Text" xml:space="preserve">
-    <value>Set up your machine, monitor your workflows, and access development utilities all from one centralized location.</value>
-  </data>
-  <data name="WhatsNewPage_DevDashCard.Description" xml:space="preserve">
-    <value>Get the info you need in one place—add widgets to track issues, pull requests, and system performance.</value>
-  </data>
-  <data name="WhatsNewPage_DevDashCard.Title" xml:space="preserve">
-    <value>Monitor projects in your dashboard</value>
-  </data>
-  <data name="WhatsNewPage_DevIdCard.Title" xml:space="preserve">
-    <value>Connect your developer account</value>
-  </data>
-  <data name="WhatsNewPage_NotifCard.Description" xml:space="preserve">
-    <value>Keep up with pull requests, checks, merges, and more.</value>
-  </data>
-  <data name="WhatsNewPage_NotifCard.Title" xml:space="preserve">
-    <value>Get timely notifications</value>
-  </data>
-  <data name="InitializationPage_InfoDescription.Text" xml:space="preserve">
-    <value>Monitor and track your coding tasks, workflows, system performance, and more on a customizable dashboard.</value>
-  </data>
-  <data name="InitializationPage_InfoTitle.Text" xml:space="preserve">
-    <value>Information at your fingertips</value>
-  </data>
-  <data name="InitializationPage_SettingsDescription.Text" xml:space="preserve">
-    <value>Discover new Windows settings to improve your productivity.</value>
-  </data>
-  <data name="InitializationPage_SettingsTitle.Text" xml:space="preserve">
-    <value>Settings for development</value>
-  </data>
-  <data name="InitializationPage_SetupDescription.Text" xml:space="preserve">
-    <value>Download and connect to all your development tools in one place.</value>
-  </data>
-  <data name="InitializationPage_SetupTitle.Text" xml:space="preserve">
-    <value>Streamline your machine setup</value>
-  </data>
-  <data name="InitializationPage_Title.Text" xml:space="preserve">
-    <value>Dev Home is getting things ready for you...</value>
-  </data>
-  <data name="WhatsNewPage_Title.Text" xml:space="preserve">
-    <value>Your development control center</value>
-  </data>
-  <data name="Feedback_Title.Text" xml:space="preserve">
-    <value>Feedback</value>
-  </data>
-  <data name="AppDisplayNameCanary" xml:space="preserve">
-    <value>Dev Home (Canary)</value>
-  </data>
-  <data name="AppDisplayNameStable" xml:space="preserve">
-    <value>Dev Home (Preview)</value>
-  </data>
-  <data name="WhatsNewPage_DevDashCard.ButtonText" xml:space="preserve">
-    <value>Pin widgets</value>
-  </data>
-  <data name="WhatsNewPage_DevDriveCard.ButtonText" xml:space="preserve">
-    <value>Create Dev Drive</value>
-  </data>
-  <data name="WhatsNewPage_DevDriveCard.Link" xml:space="preserve">
-    <value>Learn more</value>
-  </data>
-  <data name="WhatsNewPage_DevIdCard.ButtonText" xml:space="preserve">
-    <value>Connect accounts</value>
-  </data>
-  <data name="WhatsNewPage_GetStartedButton.Content" xml:space="preserve">
-    <value>Get started</value>
-  </data>
-  <data name="WhatsNewPage_Header.Text" xml:space="preserve">
-    <value>Introducing Dev Home</value>
-  </data>
-  <data name="WidgetProviderDisplayNameDev" xml:space="preserve">
-    <value>Dev Home (Dev)</value>
-    <comment>The display name for core widgets provider</comment>
-  </data>
-  <data name="WidgetProviderDisplayNameCanary" xml:space="preserve">
-    <value>Dev Home (Canary)</value>
-    <comment>The display name for core widgets provider</comment>
-  </data>
-  <data name="WidgetProviderDisplayNameStable" xml:space="preserve">
-    <value>Dev Home (Preview)</value>
-    <comment>The display name for core widgets provider</comment>
-  </data>
-  <data name="AppDisplayNameDevAdministrator" xml:space="preserve">
-    <value>Administrator: Dev Home (Dev)</value>
-    <comment>Name of app when run as administrator</comment>
-  </data>
-  <data name="AppDisplayNameCanaryAdministrator" xml:space="preserve">
-    <value>Administrator: Dev Home (Canary)</value>
-    <comment>Name of app when run as administrator</comment>
-  </data>
-  <data name="AppDisplayNameStableAdministrator" xml:space="preserve">
-    <value>Administrator: Dev Home (Preview)</value>
-    <comment>Name of app when run as administrator</comment>
-  </data>
-  <data name="WhatsNewPage_ExtensionsCard.ButtonText" xml:space="preserve">
-    <value>Explore extensions</value>
-    <comment>Button text on extensions card on "whats new" page</comment>
-  </data>
-  <data name="WhatsNewPage_ExtensionsCard.Description" xml:space="preserve">
-    <value>Extensions help you get more out of Dev Home. For example, get recommendations for other repositories to add when setting up your machine in Dev Home and add other widgets to your dashboard.</value>
-    <comment>Description of extensions card on "whats new" page</comment>
-  </data>
-  <data name="WhatsNewPage_ExtensionsCard.Title" xml:space="preserve">
-    <value>Explore Dev Home extensions</value>
-    <comment>Title of extensions card on "whats new" page</comment>
-  </data>
-  <data name="WidgetDisplayNameCPU" xml:space="preserve">
-    <value>CPU</value>
-    <comment>Short name for the machine's Central Processing Unit.</comment>
-  </data>
-  <data name="WidgetDescriptionCPU" xml:space="preserve">
-    <value>Microsoft System CPU Usage Widget</value>
-    <comment>Description for widget that shows the machine's CPU data.</comment>
-  </data>
-  <data name="WidgetDisplayNameGPU" xml:space="preserve">
-    <value>GPU</value>
-    <comment>Short name for the machine's Graphics Processing Unit.</comment>
-  </data>
-  <data name="WidgetDescriptionGPU" xml:space="preserve">
-    <value>Microsoft System GPU Usage Widget</value>
-    <comment>Description for widget that shows the machine's GPU data.</comment>
-  </data>
-  <data name="WidgetDisplayNameNetwork" xml:space="preserve">
-    <value>Network</value>
-    <comment>Title for widget that displays data about the network the computer is on.</comment>
-  </data>
-  <data name="WidgetDescriptionNetwork" xml:space="preserve">
-    <value>Microsoft System Network Usage Widget</value>
-    <comment>Description for widget that shows the machine's network data.</comment>
-  </data>
-  <data name="WidgetDisplayNameMemory" xml:space="preserve">
-    <value>Memory</value>
-    <comment>Title for widget that displays how much memory the computer has.</comment>
-  </data>
-  <data name="WidgetDescriptionMemory" xml:space="preserve">
-    <value>Microsoft System Memory Usage Widget</value>
-    <comment>Description for widget that shows the machine's memory data.</comment>
-  </data>
-  <data name="WidgetDisplayNameSSHKeychain" xml:space="preserve">
-    <value>SSH keychain</value>
-    <comment>Title for widget that displays shortcuts to different SSH connections.</comment>
-  </data>
-  <data name="WidgetDescriptionSSHKeychain" xml:space="preserve">
-    <value>Quickly connect into to your favorite servers from your SSH config file</value>
-    <comment>Description for widget that displays shortcuts to different SSH connections.</comment>
-  </data>
-  <data name="NavigationPaneOpened" xml:space="preserve">
-    <value>Navigation pane opened</value>
-    <comment>Navigation pane has been opened</comment>
-  </data>
-  <data name="NavigationPaneClosed" xml:space="preserve">
-    <value>Navigation pane closed</value>
-    <comment>Navigation pane has been closed</comment>
-  </data>
-  <data name="AppDescriptionCoreExt" xml:space="preserve">
-    <value>Core Widget Extension</value>
-    <comment>Core Extension Description</comment>
-  </data>
-  <data name="AppDescriptionHyperVExt" xml:space="preserve">
-    <value>Hyper-V Extension</value>
-    <comment>{Locked="Hyper-V"} Extension Description</comment>
-  </data>
-  <data name="AppDisplayNameCoreExt" xml:space="preserve">
-    <value>Core Widget Extension</value>
-    <comment>Core Extension Display Name</comment>
-  </data>
-  <data name="AppDisplayNameHyperVExt" xml:space="preserve">
-    <value>Hyper-V Extension</value>
-    <comment>{Locked="Hyper-V"} Extension Display Name</comment>
-  </data>
-<<<<<<< HEAD
-  <data name="AppDisplayNameWslExt" xml:space="preserve">
-    <value>Windows Subsystem for Linux Extension</value>
-    <comment>{Locked="Windows", "Linux"} Extension Display Name</comment>
-=======
-  <data name="WhatsNewPage_SetupCard.Button" xml:space="preserve">
-    <value>Set up machine</value>
-  </data>
-  <data name="WhatsNewPage_SetupCard.Description" xml:space="preserve">
-    <value>Use machine configuration to clone repositories, install applications, and run WinGet configuration files - either on your local machine or in an environment.</value>
-  </data>
-  <data name="WhatsNewPage_SetupCard.Title" xml:space="preserve">
-    <value>Get your machine set up</value>
-  <data name="AppDescriptionWindowsSandboxExt" xml:space="preserve">
-    <value>Windows Sandbox Extension</value>
-	<comment>{Locked="Windows Sandbox"} Extension name</comment>
->>>>>>> cbb7ed13
-  </data>
-  <data name="AppDescriptionWslExt" xml:space="preserve">
-    <value>Windows Subsystem for Linux</value>
-    <comment>{Locked="Windows", "Linux"} Extension Description</comment>
-  </data>
+﻿<?xml version="1.0" encoding="utf-8"?>
+<root>
+  <!--
+    Microsoft ResX Schema
+
+    Version 2.0
+
+    The primary goals of this format is to allow a simple XML format
+    that is mostly human readable. The generation and parsing of the
+    various data types are done through the TypeConverter classes
+    associated with the data types.
+
+    Example:
+
+    ... ado.net/XML headers & schema ...
+    <resheader name="resmimetype">text/microsoft-resx</resheader>
+    <resheader name="version">2.0</resheader>
+    <resheader name="reader">System.Resources.ResXResourceReader, System.Windows.Forms, ...</resheader>
+    <resheader name="writer">System.Resources.ResXResourceWriter, System.Windows.Forms, ...</resheader>
+    <data name="Name1"><value>this is my long string</value><comment>this is a comment</comment></data>
+    <data name="Color1" type="System.Drawing.Color, System.Drawing">Blue</data>
+    <data name="Bitmap1" mimetype="application/x-microsoft.net.object.binary.base64">
+        <value>[base64 mime encoded serialized .NET Framework object]</value>
+    </data>
+    <data name="Icon1" type="System.Drawing.Icon, System.Drawing" mimetype="application/x-microsoft.net.object.bytearray.base64">
+        <value>[base64 mime encoded string representing a byte array form of the .NET Framework object]</value>
+        <comment>This is a comment</comment>
+    </data>
+
+    There are any number of "resheader" rows that contain simple
+    name/value pairs.
+
+    Each data row contains a name, and value. The row also contains a
+    type or mimetype. Type corresponds to a .NET class that support
+    text/value conversion through the TypeConverter architecture.
+    Classes that don't support this are serialized and stored with the
+    mimetype set.
+
+    The mimetype is used for serialized objects, and tells the
+    ResXResourceReader how to depersist the object. This is currently not
+    extensible. For a given mimetype the value must be set accordingly:
+
+    Note - application/x-microsoft.net.object.binary.base64 is the format
+    that the ResXResourceWriter will generate, however the reader can
+    read any of the formats listed below.
+
+    mimetype: application/x-microsoft.net.object.binary.base64
+    value   : The object must be serialized with
+            : System.Runtime.Serialization.Formatters.Binary.BinaryFormatter
+            : and then encoded with base64 encoding.
+
+    mimetype: application/x-microsoft.net.object.soap.base64
+    value   : The object must be serialized with
+            : System.Runtime.Serialization.Formatters.Soap.SoapFormatter
+            : and then encoded with base64 encoding.
+
+    mimetype: application/x-microsoft.net.object.bytearray.base64
+    value   : The object must be serialized into a byte array
+            : using a System.ComponentModel.TypeConverter
+            : and then encoded with base64 encoding.
+    -->
+  <xsd:schema id="root" xmlns="" xmlns:xsd="http://www.w3.org/2001/XMLSchema" xmlns:msdata="urn:schemas-microsoft-com:xml-msdata">
+    <xsd:import namespace="http://www.w3.org/XML/1998/namespace" />
+    <xsd:element name="root" msdata:IsDataSet="true">
+      <xsd:complexType>
+        <xsd:choice maxOccurs="unbounded">
+          <xsd:element name="metadata">
+            <xsd:complexType>
+              <xsd:sequence>
+                <xsd:element name="value" type="xsd:string" minOccurs="0" />
+              </xsd:sequence>
+              <xsd:attribute name="name" use="required" type="xsd:string" />
+              <xsd:attribute name="type" type="xsd:string" />
+              <xsd:attribute name="mimetype" type="xsd:string" />
+              <xsd:attribute ref="xml:space" />
+            </xsd:complexType>
+          </xsd:element>
+          <xsd:element name="assembly">
+            <xsd:complexType>
+              <xsd:attribute name="alias" type="xsd:string" />
+              <xsd:attribute name="name" type="xsd:string" />
+            </xsd:complexType>
+          </xsd:element>
+          <xsd:element name="data">
+            <xsd:complexType>
+              <xsd:sequence>
+                <xsd:element name="value" type="xsd:string" minOccurs="0" msdata:Ordinal="1" />
+                <xsd:element name="comment" type="xsd:string" minOccurs="0" msdata:Ordinal="2" />
+              </xsd:sequence>
+              <xsd:attribute name="name" type="xsd:string" use="required" msdata:Ordinal="1" />
+              <xsd:attribute name="type" type="xsd:string" msdata:Ordinal="3" />
+              <xsd:attribute name="mimetype" type="xsd:string" msdata:Ordinal="4" />
+              <xsd:attribute ref="xml:space" />
+            </xsd:complexType>
+          </xsd:element>
+          <xsd:element name="resheader">
+            <xsd:complexType>
+              <xsd:sequence>
+                <xsd:element name="value" type="xsd:string" minOccurs="0" msdata:Ordinal="1" />
+              </xsd:sequence>
+              <xsd:attribute name="name" type="xsd:string" use="required" />
+            </xsd:complexType>
+          </xsd:element>
+        </xsd:choice>
+      </xsd:complexType>
+    </xsd:element>
+  </xsd:schema>
+  <resheader name="resmimetype">
+    <value>text/microsoft-resx</value>
+  </resheader>
+  <resheader name="version">
+    <value>2.0</value>
+  </resheader>
+  <resheader name="reader">
+    <value>System.Resources.ResXResourceReader, System.Windows.Forms, Version=4.0.0.0, Culture=neutral, PublicKeyToken=b77a5c561934e089</value>
+  </resheader>
+  <resheader name="writer">
+    <value>System.Resources.ResXResourceWriter, System.Windows.Forms, Version=4.0.0.0, Culture=neutral, PublicKeyToken=b77a5c561934e089</value>
+  </resheader>
+  <data name="AppDisplayNameDev" xml:space="preserve">
+    <value>Dev Home (Dev)</value>
+    <comment>The name of our application</comment>
+  </data>
+  <data name="AppDescription" xml:space="preserve">
+    <value>Dev Home</value>
+    <comment>The name of our application</comment>
+  </data>
+  <data name="AllFiles" xml:space="preserve">
+    <value>All files</value>
+    <comment>Text for a dropdown option in a file picker dialog to show all files in a directory</comment>
+  </data>
+  <data name="WhatsNewPage_DevIdCard.Description" xml:space="preserve">
+    <value>After you install an extension that connects one of your developer accounts to Dev Home, sign in to that account.</value>
+  </data>
+  <data name="WhatsNew.Content" xml:space="preserve">
+    <value>Introducing Dev Home</value>
+  </data>
+  <data name="WhatsNewPage_DevDriveCard.Description" xml:space="preserve">
+    <value>Optimize performance with a Dev Drive—Dev Home sets it up for you.</value>
+  </data>
+  <data name="WhatsNewPage_DevDriveCard.Title" xml:space="preserve">
+    <value>Create a Dev Drive</value>
+  </data>
+  <data name="WhatsNewPage_Description.Text" xml:space="preserve">
+    <value>Set up your machine, monitor your workflows, and access development utilities all from one centralized location.</value>
+  </data>
+  <data name="WhatsNewPage_DevDashCard.Description" xml:space="preserve">
+    <value>Get the info you need in one place—add widgets to track issues, pull requests, and system performance.</value>
+  </data>
+  <data name="WhatsNewPage_DevDashCard.Title" xml:space="preserve">
+    <value>Monitor projects in your dashboard</value>
+  </data>
+  <data name="WhatsNewPage_DevIdCard.Title" xml:space="preserve">
+    <value>Connect your developer account</value>
+  </data>
+  <data name="WhatsNewPage_NotifCard.Description" xml:space="preserve">
+    <value>Keep up with pull requests, checks, merges, and more.</value>
+  </data>
+  <data name="WhatsNewPage_NotifCard.Title" xml:space="preserve">
+    <value>Get timely notifications</value>
+  </data>
+  <data name="InitializationPage_InfoDescription.Text" xml:space="preserve">
+    <value>Monitor and track your coding tasks, workflows, system performance, and more on a customizable dashboard.</value>
+  </data>
+  <data name="InitializationPage_InfoTitle.Text" xml:space="preserve">
+    <value>Information at your fingertips</value>
+  </data>
+  <data name="InitializationPage_SettingsDescription.Text" xml:space="preserve">
+    <value>Discover new Windows settings to improve your productivity.</value>
+  </data>
+  <data name="InitializationPage_SettingsTitle.Text" xml:space="preserve">
+    <value>Settings for development</value>
+  </data>
+  <data name="InitializationPage_SetupDescription.Text" xml:space="preserve">
+    <value>Download and connect to all your development tools in one place.</value>
+  </data>
+  <data name="InitializationPage_SetupTitle.Text" xml:space="preserve">
+    <value>Streamline your machine setup</value>
+  </data>
+  <data name="InitializationPage_Title.Text" xml:space="preserve">
+    <value>Dev Home is getting things ready for you...</value>
+  </data>
+  <data name="WhatsNewPage_Title.Text" xml:space="preserve">
+    <value>Your development control center</value>
+  </data>
+  <data name="Feedback_Title.Text" xml:space="preserve">
+    <value>Feedback</value>
+  </data>
+  <data name="AppDisplayNameCanary" xml:space="preserve">
+    <value>Dev Home (Canary)</value>
+  </data>
+  <data name="AppDisplayNameStable" xml:space="preserve">
+    <value>Dev Home (Preview)</value>
+  </data>
+  <data name="WhatsNewPage_DevDashCard.Button" xml:space="preserve">
+    <value>Pin widgets</value>
+  </data>
+  <data name="WhatsNewPage_DevDriveCard.Button" xml:space="preserve">
+    <value>Create Dev Drive</value>
+  </data>
+  <data name="WhatsNewPage_DevDriveCard.Link" xml:space="preserve">
+    <value>Learn more</value>
+  </data>
+  <data name="WhatsNewPage_DevIdCard.Button" xml:space="preserve">
+    <value>Connect accounts</value>
+  </data>
+  <data name="WhatsNewPage_GetStartedButton.Content" xml:space="preserve">
+    <value>Get started</value>
+  </data>
+  <data name="WhatsNewPage_Header.Text" xml:space="preserve">
+    <value>Introducing Dev Home</value>
+  </data>
+  <data name="WidgetProviderDisplayNameDev" xml:space="preserve">
+    <value>Dev Home (Dev)</value>
+    <comment>The display name for core widgets provider</comment>
+  </data>
+  <data name="WidgetProviderDisplayNameCanary" xml:space="preserve">
+    <value>Dev Home (Canary)</value>
+    <comment>The display name for core widgets provider</comment>
+  </data>
+  <data name="WidgetProviderDisplayNameStable" xml:space="preserve">
+    <value>Dev Home (Preview)</value>
+    <comment>The display name for core widgets provider</comment>
+  </data>
+  <data name="AppDisplayNameDevAdministrator" xml:space="preserve">
+    <value>Administrator: Dev Home (Dev)</value>
+    <comment>Name of app when run as administrator</comment>
+  </data>
+  <data name="AppDisplayNameCanaryAdministrator" xml:space="preserve">
+    <value>Administrator: Dev Home (Canary)</value>
+    <comment>Name of app when run as administrator</comment>
+  </data>
+  <data name="AppDisplayNameStableAdministrator" xml:space="preserve">
+    <value>Administrator: Dev Home (Preview)</value>
+    <comment>Name of app when run as administrator</comment>
+  </data>
+  <data name="WhatsNewPage_ExtensionsCard.Button" xml:space="preserve">
+    <value>Explore extensions</value>
+    <comment>Button on extensions card on "whats new" page</comment>
+  </data>
+  <data name="WhatsNewPage_ExtensionsCard.Description" xml:space="preserve">
+    <value>Extensions help you get more out of Dev Home. For example, get recommendations for other repositories to add when setting up your machine in Dev Home and add other widgets to your dashboard.</value>
+    <comment>Description of extensions card on "whats new" page</comment>
+  </data>
+  <data name="WhatsNewPage_ExtensionsCard.Title" xml:space="preserve">
+    <value>Explore Dev Home extensions</value>
+    <comment>Title of extensions card on "whats new" page</comment>
+  </data>
+  <data name="WidgetDisplayNameCPU" xml:space="preserve">
+    <value>CPU</value>
+    <comment>Short name for the machine's Central Processing Unit.</comment>
+  </data>
+  <data name="WidgetDescriptionCPU" xml:space="preserve">
+    <value>Microsoft System CPU Usage Widget</value>
+    <comment>Description for widget that shows the machine's CPU data.</comment>
+  </data>
+  <data name="WidgetDisplayNameGPU" xml:space="preserve">
+    <value>GPU</value>
+    <comment>Short name for the machine's Graphics Processing Unit.</comment>
+  </data>
+  <data name="WidgetDescriptionGPU" xml:space="preserve">
+    <value>Microsoft System GPU Usage Widget</value>
+    <comment>Description for widget that shows the machine's GPU data.</comment>
+  </data>
+  <data name="WidgetDisplayNameNetwork" xml:space="preserve">
+    <value>Network</value>
+    <comment>Title for widget that displays data about the network the computer is on.</comment>
+  </data>
+  <data name="WidgetDescriptionNetwork" xml:space="preserve">
+    <value>Microsoft System Network Usage Widget</value>
+    <comment>Description for widget that shows the machine's network data.</comment>
+  </data>
+  <data name="WidgetDisplayNameMemory" xml:space="preserve">
+    <value>Memory</value>
+    <comment>Title for widget that displays how much memory the computer has.</comment>
+  </data>
+  <data name="WidgetDescriptionMemory" xml:space="preserve">
+    <value>Microsoft System Memory Usage Widget</value>
+    <comment>Description for widget that shows the machine's memory data.</comment>
+  </data>
+  <data name="WidgetDisplayNameSSHKeychain" xml:space="preserve">
+    <value>SSH keychain</value>
+    <comment>Title for widget that displays shortcuts to different SSH connections.</comment>
+  </data>
+  <data name="WidgetDescriptionSSHKeychain" xml:space="preserve">
+    <value>Quickly connect into to your favorite servers from your SSH config file</value>
+    <comment>Description for widget that displays shortcuts to different SSH connections.</comment>
+  </data>
+  <data name="NavigationPaneOpened" xml:space="preserve">
+    <value>Navigation pane opened</value>
+    <comment>Navigation pane has been opened</comment>
+  </data>
+  <data name="NavigationPaneClosed" xml:space="preserve">
+    <value>Navigation pane closed</value>
+    <comment>Navigation pane has been closed</comment>
+  </data>
+  <data name="AppDescriptionCoreExt" xml:space="preserve">
+    <value>Core Widget Extension</value>
+    <comment>Core Extension Description</comment>
+  </data>
+  <data name="AppDescriptionHyperVExt" xml:space="preserve">
+    <value>Hyper-V Extension</value>
+    <comment>{Locked="Hyper-V"} Extension Description</comment>
+  </data>
+  <data name="AppDisplayNameCoreExt" xml:space="preserve">
+    <value>Core Widget Extension</value>
+    <comment>Core Extension Display Name</comment>
+  </data>
+  <data name="AppDisplayNameHyperVExt" xml:space="preserve">
+    <value>Hyper-V Extension</value>
+    <comment>{Locked="Hyper-V"} Extension Display Name</comment>
+  </data>
+  <data name="WhatsNewPage_SetupCard.Button" xml:space="preserve">
+    <value>Set up machine</value>
+  </data>
+  <data name="WhatsNewPage_SetupCard.Description" xml:space="preserve">
+    <value>Use machine configuration to clone repositories, install applications, and run WinGet configuration files - either on your local machine or in an environment.</value>
+  </data>
+  <data name="WhatsNewPage_SetupCard.Title" xml:space="preserve">
+    <value>Get your machine set up</value>
+  <data name="AppDescriptionWindowsSandboxExt" xml:space="preserve">
+    <value>Windows Sandbox Extension</value>
+	<comment>{Locked="Windows Sandbox"} Extension name</comment>
+  </data>
+  <data name="AppDisplayNameWindowsSandboxExt" xml:space="preserve">
+    <value>Windows Sandbox Extension</value>
+	<comment>{Locked="Windows Sandbox"} Extension description</comment>
+  </data>
 </root>