--- conflicted
+++ resolved
@@ -13,19 +13,16 @@
 A more detailed look at how the projects are related:
 ```mermaid
 graph TD;
-<<<<<<< HEAD
-    %%{init:{'flowchart':{"defaultRenderer": "elk"}}}%%
-=======
     DevHome.Logging-->DevHome.Common;
     DevHome.Telemetry-->DevHome.Common;
     DevHome.Common-->CoreWidgetProvider;
     DevHome.Common-->DevHome;
->>>>>>> da77f35c
     DevHome.Common-->DevHome.Customization;
     DevHome.Common-->DevHome.Dashboard;
     DevHome.Common-->DevHome.Experiments;
     DevHome.Common-->DevHome.ExtensionLibrary;
     DevHome.Common-->DevHome.Settings;
+    DevHome.Logging-->DevHome.SetupFlow.Common;
     DevHome.Telemetry-->DevHome.SetupFlow.Common;
     DevHome.SetupFlow.Common-->DevHome.SetupFlow;
     DevHome.SetupFlow.Common-->DevHome.SetupFlow.ElevatedComponent;
@@ -33,25 +30,12 @@
     DevHome.SetupFlow.ElevatedComponent-->DevHome.SetupFlow.ElevatedServer;
     DevHome.SetupFlow.ElevatedComponent.Projection-->DevHome.SetupFlow;
     CoreWidgetProvider-->DevHome;
-<<<<<<< HEAD
-    HyperVExtensionServer-->DevHome;
-    DevHome.Common-->DevHome;
-=======
->>>>>>> da77f35c
     DevHome.Customization-->DevHome;
     DevHome.Dashboard-->DevHome;
     DevHome.Experiments-->DevHome;
     DevHome.ExtensionLibrary-->DevHome;
     DevHome.Settings-->DevHome;
     DevHome.SetupFlow-->DevHome;
-    DevHome.Services.Core-->DevHome.Services.WindowsPackageManager;
-    DevHome.Services.Core-->DevHome.Services.DesiredStateConfiguration;
-    DevHome.Telemetry-->DevHome.Services.Core;
-    DevHome.Services.Core-->DevHome.Common;
-    DevHome.Services.WindowsPackageManager-->DevHome.SetupFlow;
-    DevHome.Services.DesiredStateConfiguration-->DevHome.SetupFlow;
-    DevHome.Services.WindowsPackageManager-->DevHome.SetupFlow.ElevatedComponent;
-    DevHome.Services.DesiredStateConfiguration-->DevHome.SetupFlow.ElevatedComponent;
 ```
 
 ## Dev Home Core
@@ -68,11 +52,11 @@
 
 The Dev Home Common component contains code that is shared among the tools, core, and settings components. It also imports libraries that are used across Dev Home. One such library is the **Dev Home Extension SDK** used to get references to out-of-process extensions.
 
-Dev Home Common also provides telemetry functionality.
+Dev Home Common also provides logging and telemetry functionality.
 
 ## Settings
 
-This is a special component that acts similarly to a tool but isn't actually a tool. The Settings component, like other tools, consumes the Common project and is used by Dev Home Core. It manages user preferences across all tools and extensions.
+This is a special component that acts similarly a tool but isn't actually a tool. The Settings component, like other tools, consumes the Common project and is used by Dev Home Core. It manages user preferences across all tools and extensions.
 
 ## Tools
 
@@ -80,15 +64,14 @@
 
 These tools can use the APIs in the extension SDK to get data or functionality from the extensions.
 
-Learn more about [tools](./tools/readme.md).
+Learn more about [writing a tool](./tools.md).
 
 Dev Home currently has the following tools:
 
-- [Dashboard](./tools/Dashboard.md)
-- Setup flow
-- Extensions Library
+- [Dashboard](./tools.md#dashboard-tool)
+- [Setup flow](./tools.md#setup-flow-tool)
+- Extensions
 - [Windows customization](../tools/Customization/DevHome.Customization/Customization.md)
-- Utilities
 
 ## Extensions
 
@@ -96,4 +79,4 @@
 
 Extensions can be developed by third-party developers or by Dev Home's core development team. These extensions allow Dev Home to be extended without modifying its core codebase.
 
-Learn more about [writing an extension](./extensions/readme.md).+Learn more about [writing an extension](./extensions.md).