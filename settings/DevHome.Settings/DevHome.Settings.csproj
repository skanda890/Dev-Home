--- conflicted
+++ resolved
@@ -1,78 +1,81 @@
-﻿<Project Sdk="Microsoft.NET.Sdk">
-  <Import Project="$(SolutionDir)ToolingVersions.props" />
-  <PropertyGroup>
-    <RootNamespace>DevHome.Settings</RootNamespace>
-    <Platforms>x86;x64;arm64</Platforms>
-    <RuntimeIdentifiers>win-x86;win-x64;win-arm64</RuntimeIdentifiers>
-    <Nullable>enable</Nullable>
-    <UseWinUI>true</UseWinUI>
-    <Configurations>Debug;Release;Debug_FailFast</Configurations>
-  </PropertyGroup>
-
-  <ItemGroup>
-    <Content Update="Assets\LightHostConfig.json">
-      <CopyToOutputDirectory>Always</CopyToOutputDirectory>
-    </Content>
-    <Content Update="Assets\DarkHostConfig.json">
-      <CopyToOutputDirectory>Always</CopyToOutputDirectory>
-    </Content>
-  </ItemGroup>
-
-  <ItemGroup>
-    <None Remove="Views\AboutPage.xaml" />
-    <None Remove="Views\AccountsPage.xaml" />
-    <None Remove="Views\ExperimentalFeaturesPage.xaml" />
-    <None Remove="Views\FeedbackPage.xaml" />
-    <None Remove="Views\LoginUIDialog.xaml" />
-    <None Remove="Views\PreferencesPage.xaml" />
-  </ItemGroup>
-
-  <ItemGroup>
-    <PackageReference Include="Microsoft.Management.Infrastructure" Version="3.0.0" />
-    <PackageReference Include="Microsoft.Windows.CsWin32" Version="0.3.106">
-      <PrivateAssets>all</PrivateAssets>
-      <IncludeAssets>runtime; build; native; contentfiles; analyzers; buildtransitive</IncludeAssets>
-    </PackageReference>
-    <PackageReference Include="Microsoft.Windows.SDK.BuildTools" Version="10.0.22621.2428" />
-  </ItemGroup>
-
-  <ItemGroup>
-    <ProjectReference Include="..\..\common\DevHome.Common.csproj" />
-<<<<<<< HEAD
-=======
-    <ProjectReference Include="..\..\logging\DevHome.Logging.csproj" />
-    <ProjectReference Include="..\..\tools\Projects\src\DevHome.Projects.csproj" />
->>>>>>> 45baddcf
-  </ItemGroup>
-
-  <ItemGroup>
-    <Page Update="Views\AccountsPage.xaml">
-      <XamlRuntime>$(DefaultXamlRuntime)</XamlRuntime>
-      <SubType>Designer</SubType>
-    </Page>
-    <Page Update="Views\AboutPage.xaml">
-      <XamlRuntime>$(DefaultXamlRuntime)</XamlRuntime>
-      <SubType>Designer</SubType>
-    </Page>
-    <Page Update="Views\FeedbackPage.xaml">
-      <XamlRuntime>$(DefaultXamlRuntime)</XamlRuntime>
-    </Page>
-    <Page Update="Views\LoginUIDialog.xaml">
-      <XamlRuntime>$(DefaultXamlRuntime)</XamlRuntime>
-    </Page>
-    <Page Update="Views\PreferencesPage.xaml">
-      <XamlRuntime>$(DefaultXamlRuntime)</XamlRuntime>
-    </Page>
-    <Page Update="Views\ExperimentalFeaturesPage.xaml">
-      <Generator>MSBuild:Compile</Generator>
-    </Page>
-  </ItemGroup>
-
-  <PropertyGroup Condition=" '$(Configuration)' == 'Debug' ">
-    <DefineConstants>$(DefineConstants);DEBUG</DefineConstants>
-  </PropertyGroup>
-
-  <PropertyGroup Condition="'$(Configuration)'=='Debug_FailFast'">
-    <DefineConstants>$(DefineConstants);DEBUG;DEBUG_FAILFAST</DefineConstants>
-  </PropertyGroup>
-</Project>
+﻿<Project Sdk="Microsoft.NET.Sdk">
+  <PropertyGroup>
+    <TargetFramework>net6.0-windows10.0.22000.0</TargetFramework>
+    <TargetPlatformMinVersion>10.0.17763.0</TargetPlatformMinVersion>
+    <RootNamespace>DevHome.Settings</RootNamespace>
+    <Platforms>x86;x64;arm64</Platforms>
+    <RuntimeIdentifiers>win10-x86;win10-x64;win10-arm64</RuntimeIdentifiers>
+    <Nullable>enable</Nullable>
+    <UseWinUI>true</UseWinUI>
+  </PropertyGroup>
+  <ItemGroup>
+    <Content Update="Assets\LightHostConfig.json">
+      <CopyToOutputDirectory>Always</CopyToOutputDirectory>
+    </Content>
+    <Content Update="Assets\DarkHostConfig.json">
+       <CopyToOutputDirectory>Always</CopyToOutputDirectory>
+    </Content>
+  </ItemGroup>
+  <ItemGroup>
+    <None Remove="Views\AboutPage.xaml" />
+    <None Remove="Views\AccountsPage.xaml" />
+    <None Remove="Views\ExperimentalFeaturesPage.xaml" />
+    <None Remove="Views\ExtensionSettingsPage.xaml" />
+    <None Remove="Views\ExtensionsPage.xaml" />
+    <None Remove="Views\FeedbackPage.xaml" />
+    <None Remove="Views\LoginUIDialog.xaml" />
+    <None Remove="Views\PreferencesPage.xaml" />
+  </ItemGroup>
+
+  <ItemGroup>
+    <PackageReference Include="CommunityToolkit.WinUI.Converters" Version="8.0.230907" />
+    <PackageReference Include="Microsoft.Management.Infrastructure" Version="2.0.0" />
+    <PackageReference Include="Microsoft.Windows.CsWin32" Version="0.2.206-beta">
+      <PrivateAssets>all</PrivateAssets>
+      <IncludeAssets>runtime; build; native; contentfiles; analyzers; buildtransitive</IncludeAssets>
+    </PackageReference>
+    <PackageReference Include="Microsoft.Windows.SDK.BuildTools" Version="10.0.22621.756" />
+  </ItemGroup>
+
+  <ItemGroup>
+    <ProjectReference Include="..\..\common\DevHome.Common.csproj" />
+    <ProjectReference Include="..\..\logging\DevHome.Logging.csproj" />
+    <ProjectReference Include="..\..\tools\Projects\src\DevHome.Projects.csproj" />
+  </ItemGroup>
+
+  <ItemGroup>
+    <Page Update="Views\AccountsPage.xaml">
+      <XamlRuntime>$(DefaultXamlRuntime)</XamlRuntime>
+      <SubType>Designer</SubType>
+    </Page>
+    <Page Update="Views\AboutPage.xaml">
+      <XamlRuntime>$(DefaultXamlRuntime)</XamlRuntime>
+      <SubType>Designer</SubType>
+    </Page>
+    <Page Update="Views\FeedbackPage.xaml">
+      <XamlRuntime>$(DefaultXamlRuntime)</XamlRuntime>
+    </Page>
+    <Page Update="Views\LoginUIDialog.xaml">
+      <XamlRuntime>$(DefaultXamlRuntime)</XamlRuntime>
+    </Page>
+    <Page Update="Views\PreferencesPage.xaml">
+      <XamlRuntime>$(DefaultXamlRuntime)</XamlRuntime>
+    </Page>
+    <Page Update="Views\ExtensionsPage.xaml">
+      <XamlRuntime>$(DefaultXamlRuntime)</XamlRuntime>
+    </Page>
+    <Page Update="Views\ExtensionSettingsPage.xaml">
+      <XamlRuntime>$(DefaultXamlRuntime)</XamlRuntime>
+    </Page>
+  </ItemGroup>
+
+  <ItemGroup>
+    <Folder Include="TelemetryEvents\" />
+  </ItemGroup>
+
+  <ItemGroup>
+    <Page Update="Views\ExperimentalFeaturesPage.xaml">
+      <Generator>MSBuild:Compile</Generator>
+    </Page>
+  </ItemGroup>
+</Project>