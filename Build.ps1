--- conflicted
+++ resolved
@@ -1,309 +1,268 @@
-Param(
-    [string]$Platform = "x64",
-    [string]$Configuration = "debug",
-    [string]$VersionOfSDK,
-    [string]$SDKNugetSource,
-    [string]$Version,
-    [string]$BuildStep = "all",
-    [string]$AzureBuildingBranch = "main",
-    [switch]$IsAzurePipelineBuild = $false,
-    [switch]$Help = $false
-)
-
-$StartTime = Get-Date
-
-if ($Help) {
-    Write-Host @"
-Copyright (c) Microsoft Corporation.
-Licensed under the MIT License.
-
-Syntax:
-      Build.cmd [options]
-
-Description:
-      Builds Dev Home.
-
-Options:
-
-  -Platform <platform>
-      Only build the selected platform(s)
-      Example: -Platform x64
-      Example: -Platform "x86,x64,arm64"
-
-  -Configuration <configuration>
-      Only build the selected configuration(s)
-      Example: -Configuration Release
-      Example: -Configuration "Debug,Release"
-
-  -Help
-      Display this usage message.
-"@
-  Exit
-}
-
-$env:Build_RootDirectory = (Split-Path $MyInvocation.MyCommand.Path)
-$env:Build_Platform = $Platform.ToLower()
-$env:Build_Configuration = $Configuration.ToLower()
-$env:msix_version = build\Scripts\CreateBuildInfo.ps1 -Version $Version -IsAzurePipelineBuild $IsAzurePipelineBuild
-$env:sdk_version = build\Scripts\CreateBuildInfo.ps1 -Version $VersionOfSDK -IsSdkVersion $true -IsAzurePipelineBuild $IsAzurePipelineBuild
-
-$isAdmin = ([Security.Principal.WindowsPrincipal] [Security.Principal.WindowsIdentity]::GetCurrent()).IsInRole([Security.Principal.WindowsBuiltInRole] 'Administrator')
-
-function Write-XmlDocumentToFile {
-  param (
-    [System.Xml.XmlDocument]$xmlDocument,
-    [string]$filePath
-  )
-
-  $settings = New-Object System.Xml.XmlWriterSettings
-  $settings.Indent = $true
-  $settings.CheckCharacters = $false
-  $settings.NewLineChars = "`r`n"
-
-  $writer = [System.Xml.XmlWriter]::Create($filePath, $settings)
-  $xmlDocument.WriteTo($writer)
-  $writer.Flush()
-  $writer.Close()
-}
-
-if ($IsAzurePipelineBuild) {
-  Copy-Item (Join-Path $env:Build_RootDirectory "build\nuget.config.internal") -Destination (Join-Path $env:Build_RootDirectory "nuget.config")
-}
-
-$ErrorActionPreference = "Stop"
-
-if (($BuildStep -ieq "all") -Or ($BuildStep -ieq "sdk")) {
-  foreach ($configuration in $env:Build_Configuration.Split(",")) {
-    extensionsdk\BuildSDKHelper.ps1 -Configuration $configuration -VersionOfSDK $env:sdk_version -IsAzurePipelineBuild $IsAzurePipelineBuild -BypassWarning
-  }
-}
-
-if (($BuildStep -ieq "all") -Or ($BuildStep -ieq "DevSetupAgent") -Or ($BuildStep -ieq "fullMsix")) {
-  foreach ($configuration in $env:Build_Configuration.Split(",")) {
-<<<<<<< HEAD
-    # We use x86 DevSetupAgent for x64 and x86 Dev Home build. Only need to build it once if we are building multiple platforms.
-    $builtX86 = $false
-    foreach ($platform in $env:Build_Platform.Split(",")) {
-      if ($platform -ieq "arm64") {
-        extensions\HyperVExtension\BuildDevSetupAgentHelper.ps1 -Platform $Platform -Configuration $configuration -VersionOfSDK $env:sdk_version -SDKNugetSource $SDKNugetSource -AzureBuildingBranch $AzureBuildingBranch -IsAzurePipelineBuild $IsAzurePipelineBuild -BypassWarning
-      }
-      elseif (-not $builtX86) {
-        extensions\HyperVExtension\BuildDevSetupAgentHelper.ps1 -Platform "x86" -Configuration $configuration -VersionOfSDK $env:sdk_version -SDKNugetSource $SDKNugetSource -AzureBuildingBranch $AzureBuildingBranch -IsAzurePipelineBuild $IsAzurePipelineBuild -BypassWarning
-=======
-    # We use x86 DevSetupAgent for x64 and x86 Dev Home build. Only need to build it once if we are building multiple platforms. 
-    $builtX86 = $false
-    foreach ($platform in $env:Build_Platform.Split(",")) {
-      if ($Platform -ieq "arm64") {
-        HyperVExtension\BuildDevSetupAgentHelper.ps1 -Platform $Platform -Configuration $configuration -VersionOfSDK $env:sdk_version -SDKNugetSource $SDKNugetSource -AzureBuildingBranch $AzureBuildingBranch -IsAzurePipelineBuild $IsAzurePipelineBuild -BypassWarning
-      }
-      elseif (-not $builtX86) {
-        HyperVExtension\BuildDevSetupAgentHelper.ps1 -Platform "x86" -Configuration $configuration -VersionOfSDK $env:sdk_version -SDKNugetSource $SDKNugetSource -AzureBuildingBranch $AzureBuildingBranch -IsAzurePipelineBuild $IsAzurePipelineBuild -BypassWarning
->>>>>>> fe542ed5
-        $builtX86 = $true
-      }
-    }
-  }
-}
-
-$msbuildPath = &"${env:ProgramFiles(x86)}\Microsoft Visual Studio\Installer\vswhere.exe" -latest -prerelease -products * -requires Microsoft.Component.MSBuild -find MSBuild\**\Bin\MSBuild.exe
-if ($IsAzurePipelineBuild) {
-  $nugetPath = "nuget.exe";
-} else {
-  $nugetPath = (Join-Path $env:Build_RootDirectory "build\NugetWrapper.cmd")
-}
-
-# Install NuGet Cred Provider
-[Net.ServicePointManager]::SecurityProtocol = [Net.SecurityProtocolType]::Tls12
-Invoke-Expression "& { $(irm https://aka.ms/install-artifacts-credprovider.ps1) } -AddNetfx"
-
-if (-not([string]::IsNullOrWhiteSpace($SDKNugetSource))) {
-  & $nugetPath sources add -Source $SDKNugetSource
-}
-
-. build\Scripts\CertSignAndInstall.ps1
-
-Try {
-  if (($BuildStep -ieq "all") -Or ($BuildStep -ieq "msix") -Or ($BuildStep -ieq "fullMsix")) {
-    $buildRing = "Dev"
-    $newPackageName = $null
-    $newPackageDisplayName = $null
-    $newAppDisplayNameResource = $null
-    $newWidgetProviderDisplayName = $null
-
-    if ($AzureBuildingBranch -ieq "release") {
-      $buildRing = "Stable"
-      $newPackageName = "Microsoft.Windows.DevHome"
-      $newPackageDisplayName = "Dev Home (Preview)"
-      $newAppDisplayNameResource = "ms-resource:AppDisplayNameStable"
-      $newWidgetProviderDisplayName = "ms-resource:WidgetProviderDisplayNameStable"
-    } elseif ($AzureBuildingBranch -ieq "staging") {
-      $buildRing = "Canary"
-      $newPackageName = "Microsoft.Windows.DevHome.Canary"
-      $newPackageDisplayName = "Dev Home (Canary)"
-      $newAppDisplayNameResource = "ms-resource:AppDisplayNameCanary"
-      $newWidgetProviderDisplayName = "ms-resource:WidgetProviderDisplayNameCanary"
-    }
-
-    [Reflection.Assembly]::LoadWithPartialName("System.Xml.Linq")
-    $xIdentity = [System.Xml.Linq.XName]::Get("{http://schemas.microsoft.com/appx/manifest/foundation/windows10}Identity");
-    $xProperties = [System.Xml.Linq.XName]::Get("{http://schemas.microsoft.com/appx/manifest/foundation/windows10}Properties");
-    $xDisplayName = [System.Xml.Linq.XName]::Get("{http://schemas.microsoft.com/appx/manifest/foundation/windows10}DisplayName");
-    $xApplications = [System.Xml.Linq.XName]::Get("{http://schemas.microsoft.com/appx/manifest/foundation/windows10}Applications");
-    $xApplication = [System.Xml.Linq.XName]::Get("{http://schemas.microsoft.com/appx/manifest/foundation/windows10}Application");
-    $uapVisualElements = [System.Xml.Linq.XName]::Get("{http://schemas.microsoft.com/appx/manifest/uap/windows10}VisualElements");
-    $xExtensions = [System.Xml.Linq.XName]::Get("{http://schemas.microsoft.com/appx/manifest/foundation/windows10}Extensions");
-    $uapExtension = [System.Xml.Linq.XName]::Get("{http://schemas.microsoft.com/appx/manifest/uap/windows10/3}Extension");
-    $uapAppExtension = [System.Xml.Linq.XName]::Get("{http://schemas.microsoft.com/appx/manifest/uap/windows10/3}AppExtension");
-
-    # Update C++ version resources and header
-    $cppHeader = (Join-Path $env:Build_RootDirectory "build\cppversion\version.h")
-    $updatebinverpath = (Join-Path $env:Build_RootDirectory "build\scripts\update-binver.ps1")
-    & $updatebinverpath -TargetFile $cppHeader -BuildVersion $env:msix_version
-
-    # Update the appxmanifest
-    $appxmanifestPath = (Join-Path $env:Build_RootDirectory "src\Package.appxmanifest")
-    $appxmanifest = [System.Xml.Linq.XDocument]::Load($appxmanifestPath)
-    $appxmanifest.Root.Element($xIdentity).Attribute("Version").Value = $env:msix_version
-    if (-not ([string]::IsNullOrEmpty($newPackageName))) {
-      $appxmanifest.Root.Element($xIdentity).Attribute("Name").Value = $newPackageName
-    }
-    if (-not ([string]::IsNullOrEmpty($newPackageDisplayName))) {
-      $appxmanifest.Root.Element($xProperties).Element($xDisplayName).Value = $newPackageDisplayName
-    }
-    if (-not ([string]::IsNullOrEmpty($newAppDisplayNameResource))) {
-      $appxmanifest.Root.Element($xApplications).Element($xApplication).Element($uapVisualElements).Attribute("DisplayName").Value = $newAppDisplayNameResource
-      $extensions = $appxmanifest.Root.Element($xApplications).Element($xApplication).Element($xExtensions).Elements($uapExtension)
-      foreach ($extension in $extensions) {
-        if ($extension.Attribute("Category").Value -eq "windows.appExtension") {
-          $appExtension = $extension.Element($uapAppExtension)
-          switch ($appExtension.Attribute("Name").Value) {
-            "com.microsoft.windows.widgets" {
-              $appExtension.Attribute("DisplayName").Value = $newWidgetProviderDisplayName
-            }
-          }
-        }
-      }
-    }
-    Write-XmlDocumentToFile -xmlDocument $appxmanifest -filePath $appxmanifestPath
-
-    # This is needed for vcxproj
-    & $nugetPath restore
-
-    foreach ($platform in $env:Build_Platform.Split(",")) {
-      foreach ($configuration in $env:Build_Configuration.Split(",")) {
-        $appxPackageDir = (Join-Path $env:Build_RootDirectory "AppxPackages\$configuration")
-        Write-Host "Building DevHome for EnvPlatform: $env:Build_Platform Platform: $platform Configuration: $configuration BundlePlatforms: $appxBundlePlatform Dir: $appxPackageDir Ring: $buildRing"
-        $msbuildArgs = @(
-            ("DevHome.sln"),
-            ("/p:Platform="+$platform),
-            ("/p:Configuration="+$configuration),
-            ("/p:Version="+$env:msix_version),
-            ("/restore"),
-            ("/binaryLogger:DevHome.$platform.$configuration.binlog"),
-            ("/p:AppxPackageOutput=$appxPackageDir\DevHome-$platform.msix"),
-            ("/p:AppxPackageSigningEnabled=false"),
-            ("/p:GenerateAppxPackageOnBuild=true"),
-            ("/p:BuildRing=$buildRing")
-        )
-        if (-not([string]::IsNullOrWhiteSpace($VersionOfSDK))) {
-          $msbuildArgs += ("/p:DevHomeSDKVersion="+$env:sdk_version)
-        }
-        if ($BuildStep -ieq "msix") {
-          $msbuildArgs += ("/p:IgnoreZipPackages=true")
-        }
-
-        & $msbuildPath $msbuildArgs
-
-        if (-not($IsAzurePipelineBuild) -And $isAdmin) {
-          Invoke-SignPackage "$appxPackageDir\DevHome-$platform.msix"
-        }
-      }
-    }
-
-    # reset version file back to original values
-    $cppHeader = (Join-Path $env:Build_RootDirectory "build\cppversion\version.h")
-    $updatebinverpath = (Join-Path $env:Build_RootDirectory "build\scripts\update-binver.ps1")
-    & $updatebinverpath -TargetFile $cppHeader -BuildVersion "1.0.0.0"
-
-    # Reset the appxmanifest to prevent unnecessary code changes
-    $appxmanifest = [System.Xml.Linq.XDocument]::Load($appxmanifestPath)
-    $appxmanifest.Root.Element($xIdentity).Attribute("Version").Value = "0.0.0.0"
-    $appxmanifest.Root.Element($xIdentity).Attribute("Name").Value = "Microsoft.Windows.DevHome.Dev"
-    $appxmanifest.Root.Element($xProperties).Element($xDisplayName).Value = "Dev Home (Dev)"
-    $appxmanifest.Root.Element($xApplications).Element($xApplication).Element($uapVisualElements).Attribute("DisplayName").Value = "ms-resource:AppDisplayNameDev"
-    $extensions = $appxmanifest.Root.Element($xApplications).Element($xApplication).Element($xExtensions).Elements($uapExtension)
-    foreach ($extension in $extensions) {
-      if ($extension.Attribute("Category").Value -eq "windows.appExtension") {
-        $appExtension = $extension.Element($uapAppExtension)
-        switch ($appExtension.Attribute("Name").Value) {
-          "com.microsoft.windows.widgets" {
-            $appExtension.Attribute("DisplayName").Value = "ms-resource:WidgetProviderDisplayNameDev"
-          }
-        }
-      }
-    }
-    Write-XmlDocumentToFile -xmlDocument $appxmanifest -filePath $appxmanifestPath
-  }
-
-  if (($BuildStep -ieq "stubpackages")) {
-    [Reflection.Assembly]::LoadWithPartialName("System.Xml.Linq")
-    $msbuildArgs = @(
-      ("DevHomeStub\DevHomeStub.sln"),
-      ("/p:Configuration=Release"),
-      ("/restore"),
-      ("/p:AppxPackageSigningEnabled=false")
-      )
-
-    # Update the appxmanifest
-    $xIdentity = [System.Xml.Linq.XName]::Get("{http://schemas.microsoft.com/appx/manifest/foundation/windows10}Identity");
-    $appxmanifestPath = (Join-Path $env:Build_RootDirectory "DevHomeStub\DevHomeStubPackage\Package.appxmanifest")
-    $appxmanifest = [System.Xml.Linq.XDocument]::Load($appxmanifestPath)
-    $versionParts = ($env:msix_version).Split('.')
-    $versionParts[1] = [string]([int]($versionParts[1]) - 1)
-    $appxmanifest.Root.Element($xIdentity).Attribute("Version").Value = ($versionParts -join '.')
-    $appxmanifest.Save($appxmanifestPath)
-
-    & $msbuildPath  $msbuildArgs
-    $appxmanifest.Root.Element($xIdentity).Attribute("Version").Value = "0.0.0.0"
-    $appxmanifest.Save($appxmanifestPath)
-  }
-
-  if (($BuildStep -ieq "all") -Or ($BuildStep -ieq "msixbundle")) {
-    foreach ($configuration in $env:Build_Configuration.Split(",")) {
-      .\build\scripts\Create-AppxBundle.ps1 -InputPath (Join-Path $env:Build_RootDirectory "AppxPackages\$configuration") -ProjectName DevHome -BundleVersion ([version]$env:msix_version) -OutputPath (Join-Path $env:Build_RootDirectory ("AppxBundles\$configuration\DevHome_" + $env:msix_version + "_8wekyb3d8bbwe.msixbundle"))
-      if (-not($IsAzurePipelineBuild) -And $isAdmin) {
-        Invoke-SignPackage ("AppxBundles\$configuration\DevHome_" + $env:msix_version + "_8wekyb3d8bbwe.msixbundle")
-      }
-    }
-  }
-} Catch {
-  $formatString = "`n{0}`n`n{1}`n`n"
-  $fields = $_, $_.ScriptStackTrace
-  Write-Host ($formatString -f $fields) -ForegroundColor RED
-  Exit 1
-}
-
-$TotalTime = (Get-Date)-$StartTime
-$TotalMinutes = [math]::Floor($TotalTime.TotalMinutes)
-$TotalSeconds = [math]::Ceiling($TotalTime.TotalSeconds) - ($totalMinutes * 60)
-
-if (-not($isAdmin)) {
-  Write-Host @"
-
-WARNING: Cert signing requires admin privileges.  To sign, run the following in an elevated Developer Command Prompt.
-"@ -ForegroundColor GREEN
-  foreach ($platform in $env:Build_Platform.Split(",")) {
-    foreach ($configuration in $env:Build_Configuration.Split(",")) {
-      $appxPackageFile = (Join-Path $env:Build_RootDirectory "AppxPackages\$configuration\DevHome-$platform.msix")
-        Write-Host @"
-powershell -command "& { . build\scripts\CertSignAndInstall.ps1; Invoke-SignPackage $appxPackageFile }"
-"@ -ForegroundColor GREEN
-    }
-  }
-}
-
-Write-Host @"
-
-Total Running Time:
-$TotalMinutes minutes and $TotalSeconds seconds
+Param(
+    [string]$Platform = "x64",
+    [string]$Configuration = "debug",
+    [string]$VersionOfSDK,
+    [string]$SDKNugetSource,
+    [string]$Version,
+    [string]$BuildStep = "all",
+    [string]$AzureBuildingBranch = "main",
+    [switch]$IsAzurePipelineBuild = $false,
+    [switch]$Help = $false
+)
+
+$StartTime = Get-Date
+
+if ($Help) {
+    Write-Host @"
+Copyright (c) Microsoft Corporation.
+Licensed under the MIT License.
+
+Syntax:
+      Build.cmd [options]
+
+Description:
+      Builds Dev Home.
+
+Options:
+
+  -Platform <platform>
+      Only build the selected platform(s)
+      Example: -Platform x64
+      Example: -Platform "x86,x64,arm64"
+
+  -Configuration <configuration>
+      Only build the selected configuration(s)
+      Example: -Configuration Release
+      Example: -Configuration "Debug,Release"
+
+  -Help
+      Display this usage message.
+"@
+  Exit
+}
+
+$env:Build_RootDirectory = (Split-Path $MyInvocation.MyCommand.Path)
+$env:Build_Platform = $Platform.ToLower()
+$env:Build_Configuration = $Configuration.ToLower()
+$env:msix_version = build\Scripts\CreateBuildInfo.ps1 -Version $Version -IsAzurePipelineBuild $IsAzurePipelineBuild
+$env:sdk_version = build\Scripts\CreateBuildInfo.ps1 -Version $VersionOfSDK -IsSdkVersion $true -IsAzurePipelineBuild $IsAzurePipelineBuild
+
+$isAdmin = ([Security.Principal.WindowsPrincipal] [Security.Principal.WindowsIdentity]::GetCurrent()).IsInRole([Security.Principal.WindowsBuiltInRole] 'Administrator')
+
+if ($IsAzurePipelineBuild) {
+  Copy-Item (Join-Path $env:Build_RootDirectory "build\nuget.config.internal") -Destination (Join-Path $env:Build_RootDirectory "nuget.config")
+}
+
+$ErrorActionPreference = "Stop"
+
+if (($BuildStep -ieq "all") -Or ($BuildStep -ieq "sdk")) {
+  foreach ($configuration in $env:Build_Configuration.Split(",")) {
+    extensionsdk\BuildSDKHelper.ps1 -Configuration $configuration -VersionOfSDK $env:sdk_version -IsAzurePipelineBuild $IsAzurePipelineBuild -BypassWarning
+  }
+}
+
+if (($BuildStep -ieq "all") -Or ($BuildStep -ieq "DevSetupAgent") -Or ($BuildStep -ieq "fullMsix")) {
+  foreach ($configuration in $env:Build_Configuration.Split(",")) {
+    # We use x86 DevSetupAgent for x64 and x86 Dev Home build. Only need to build it once if we are building multiple platforms. 
+    $builtX86 = $false
+    foreach ($platform in $env:Build_Platform.Split(",")) {
+      if ($Platform -ieq "arm64") {
+        HyperVExtension\BuildDevSetupAgentHelper.ps1 -Platform $Platform -Configuration $configuration -VersionOfSDK $env:sdk_version -SDKNugetSource $SDKNugetSource -AzureBuildingBranch $AzureBuildingBranch -IsAzurePipelineBuild $IsAzurePipelineBuild -BypassWarning
+      }
+      elseif (-not $builtX86) {
+        HyperVExtension\BuildDevSetupAgentHelper.ps1 -Platform "x86" -Configuration $configuration -VersionOfSDK $env:sdk_version -SDKNugetSource $SDKNugetSource -AzureBuildingBranch $AzureBuildingBranch -IsAzurePipelineBuild $IsAzurePipelineBuild -BypassWarning
+        $builtX86 = $true
+      }
+    }
+  }
+}
+
+$msbuildPath = &"${env:ProgramFiles(x86)}\Microsoft Visual Studio\Installer\vswhere.exe" -latest -prerelease -products * -requires Microsoft.Component.MSBuild -find MSBuild\**\Bin\MSBuild.exe
+if ($IsAzurePipelineBuild) {
+  $nugetPath = "nuget.exe";
+} else {
+  $nugetPath = (Join-Path $env:Build_RootDirectory "build\NugetWrapper.cmd")
+}
+
+# Install NuGet Cred Provider
+[Net.ServicePointManager]::SecurityProtocol = [Net.SecurityProtocolType]::Tls12
+Invoke-Expression "& { $(irm https://aka.ms/install-artifacts-credprovider.ps1) } -AddNetfx"
+
+if (-not([string]::IsNullOrWhiteSpace($SDKNugetSource))) {
+  & $nugetPath sources add -Source $SDKNugetSource
+}
+
+. build\Scripts\CertSignAndInstall.ps1
+
+Try {
+  if (($BuildStep -ieq "all") -Or ($BuildStep -ieq "msix") -Or ($BuildStep -ieq "fullMsix")) {
+    $buildRing = "Dev"
+    $newPackageName = $null
+    $newPackageDisplayName = $null
+    $newAppDisplayNameResource = $null
+    $newWidgetProviderDisplayName = $null
+
+    if ($AzureBuildingBranch -ieq "release") {
+      $buildRing = "Stable"
+      $newPackageName = "Microsoft.Windows.DevHome"
+      $newPackageDisplayName = "Dev Home (Preview)"
+      $newAppDisplayNameResource = "ms-resource:AppDisplayNameStable"
+      $newWidgetProviderDisplayName = "ms-resource:WidgetProviderDisplayNameStable"
+    } elseif ($AzureBuildingBranch -ieq "staging") {
+      $buildRing = "Canary"
+      $newPackageName = "Microsoft.Windows.DevHome.Canary"
+      $newPackageDisplayName = "Dev Home (Canary)"
+      $newAppDisplayNameResource = "ms-resource:AppDisplayNameCanary"
+      $newWidgetProviderDisplayName = "ms-resource:WidgetProviderDisplayNameCanary"
+    }
+
+    [Reflection.Assembly]::LoadWithPartialName("System.Xml.Linq")
+    $xIdentity = [System.Xml.Linq.XName]::Get("{http://schemas.microsoft.com/appx/manifest/foundation/windows10}Identity");
+    $xProperties = [System.Xml.Linq.XName]::Get("{http://schemas.microsoft.com/appx/manifest/foundation/windows10}Properties");
+    $xDisplayName = [System.Xml.Linq.XName]::Get("{http://schemas.microsoft.com/appx/manifest/foundation/windows10}DisplayName");
+    $xApplications = [System.Xml.Linq.XName]::Get("{http://schemas.microsoft.com/appx/manifest/foundation/windows10}Applications");
+    $xApplication = [System.Xml.Linq.XName]::Get("{http://schemas.microsoft.com/appx/manifest/foundation/windows10}Application");
+    $uapVisualElements = [System.Xml.Linq.XName]::Get("{http://schemas.microsoft.com/appx/manifest/uap/windows10}VisualElements");
+    $xExtensions = [System.Xml.Linq.XName]::Get("{http://schemas.microsoft.com/appx/manifest/foundation/windows10}Extensions");
+    $uapExtension = [System.Xml.Linq.XName]::Get("{http://schemas.microsoft.com/appx/manifest/uap/windows10/3}Extension");
+    $uapAppExtension = [System.Xml.Linq.XName]::Get("{http://schemas.microsoft.com/appx/manifest/uap/windows10/3}AppExtension");
+
+    # Update the appxmanifest
+    $appxmanifestPath = (Join-Path $env:Build_RootDirectory "src\Package.appxmanifest")
+    $appxmanifest = [System.Xml.Linq.XDocument]::Load($appxmanifestPath)
+    $appxmanifest.Root.Element($xIdentity).Attribute("Version").Value = $env:msix_version
+    if (-not ([string]::IsNullOrEmpty($newPackageName))) {
+      $appxmanifest.Root.Element($xIdentity).Attribute("Name").Value = $newPackageName
+    } 
+    if (-not ([string]::IsNullOrEmpty($newPackageDisplayName))) {
+      $appxmanifest.Root.Element($xProperties).Element($xDisplayName).Value = $newPackageDisplayName
+    }
+    if (-not ([string]::IsNullOrEmpty($newAppDisplayNameResource))) {
+      $appxmanifest.Root.Element($xApplications).Element($xApplication).Element($uapVisualElements).Attribute("DisplayName").Value = $newAppDisplayNameResource
+      $extensions = $appxmanifest.Root.Element($xApplications).Element($xApplication).Element($xExtensions).Elements($uapExtension)
+      foreach ($extension in $extensions) {
+        if ($extension.Attribute("Category").Value -eq "windows.appExtension") {
+          $appExtension = $extension.Element($uapAppExtension)
+          switch ($appExtension.Attribute("Name").Value) {
+            "com.microsoft.devhome" {
+              $appExtension.Attribute("DisplayName").Value = $newAppDisplayNameResource
+            }
+            "com.microsoft.windows.widgets" {
+              $appExtension.Attribute("DisplayName").Value = $newWidgetProviderDisplayName
+            }
+          }
+        }
+      }
+    }
+    $appxmanifest.Save($appxmanifestPath)
+
+    foreach ($platform in $env:Build_Platform.Split(",")) {
+      foreach ($configuration in $env:Build_Configuration.Split(",")) {
+        $appxPackageDir = (Join-Path $env:Build_RootDirectory "AppxPackages\$configuration")
+        $msbuildArgs = @(
+            ("DevHome.sln"),
+            ("/p:Platform="+$platform),
+            ("/p:Configuration="+$configuration),
+            ("/restore"),
+            ("/binaryLogger:DevHome.$platform.$configuration.binlog"),
+            ("/p:AppxPackageOutput=$appxPackageDir\DevHome-$platform.msix"),
+            ("/p:AppxPackageSigningEnabled=false"),
+            ("/p:GenerateAppxPackageOnBuild=true"),
+            ("/p:BuildRing=$buildRing")
+        )
+        if (-not([string]::IsNullOrWhiteSpace($VersionOfSDK))) {
+          $msbuildArgs += ("/p:DevHomeSDKVersion="+$env:sdk_version)
+        }
+
+        & $msbuildPath $msbuildArgs
+        if (-not($IsAzurePipelineBuild) -And $isAdmin) {
+          Invoke-SignPackage "$appxPackageDir\DevHome-$platform.msix"
+        }
+      }
+    }
+
+    # Reset the appxmanifest to prevent unnecessary code changes
+    $appxmanifest = [System.Xml.Linq.XDocument]::Load($appxmanifestPath)
+    $appxmanifest.Root.Element($xIdentity).Attribute("Version").Value = "0.0.0.0"
+    $appxmanifest.Root.Element($xIdentity).Attribute("Name").Value = "Microsoft.Windows.DevHome.Dev"
+    $appxmanifest.Root.Element($xProperties).Element($xDisplayName).Value = "Dev Home (Dev)"
+    $appxmanifest.Root.Element($xApplications).Element($xApplication).Element($uapVisualElements).Attribute("DisplayName").Value = "ms-resource:AppDisplayNameDev"
+    $extensions = $appxmanifest.Root.Element($xApplications).Element($xApplication).Element($xExtensions).Elements($uapExtension)
+    foreach ($extension in $extensions) {
+      if ($extension.Attribute("Category").Value -eq "windows.appExtension") {
+        $appExtension = $extension.Element($uapAppExtension)
+        switch ($appExtension.Attribute("Name").Value) {
+          "com.microsoft.devhome" {
+            $appExtension.Attribute("DisplayName").Value = "ms-resource:AppDisplayNameDev"
+          }
+          "com.microsoft.windows.widgets" {
+            $appExtension.Attribute("DisplayName").Value = "ms-resource:WidgetProviderDisplayNameDev"
+          }
+        }
+      }
+    }
+    $appxmanifest.Save($appxmanifestPath)
+  }
+
+  if (($BuildStep -ieq "stubpackages")) {
+    [Reflection.Assembly]::LoadWithPartialName("System.Xml.Linq")
+    $msbuildArgs = @(
+      ("DevHomeStub\DevHomeStub.sln"),
+      ("/p:Configuration=Release"),
+      ("/restore"),
+      ("/p:AppxPackageSigningEnabled=false")
+      )
+
+    # Update the appxmanifest
+    $xIdentity = [System.Xml.Linq.XName]::Get("{http://schemas.microsoft.com/appx/manifest/foundation/windows10}Identity");
+    $appxmanifestPath = (Join-Path $env:Build_RootDirectory "DevHomeStub\DevHomeStubPackage\Package.appxmanifest")
+    $appxmanifest = [System.Xml.Linq.XDocument]::Load($appxmanifestPath)
+    $versionParts = ($env:msix_version).Split('.')
+    $versionParts[1] = [string]([int]($versionParts[1]) - 1)
+    $appxmanifest.Root.Element($xIdentity).Attribute("Version").Value = ($versionParts -join '.')
+    $appxmanifest.Save($appxmanifestPath)
+
+    & $msbuildPath  $msbuildArgs
+    $appxmanifest.Root.Element($xIdentity).Attribute("Version").Value = "0.0.0.0"
+    $appxmanifest.Save($appxmanifestPath)
+  }
+
+  if (($BuildStep -ieq "all") -Or ($BuildStep -ieq "msixbundle")) {
+    foreach ($configuration in $env:Build_Configuration.Split(",")) {
+      .\build\scripts\Create-AppxBundle.ps1 -InputPath (Join-Path $env:Build_RootDirectory "AppxPackages\$configuration") -ProjectName DevHome -BundleVersion ([version]$env:msix_version) -OutputPath (Join-Path $env:Build_RootDirectory ("AppxBundles\$configuration\DevHome_" + $env:msix_version + "_8wekyb3d8bbwe.msixbundle"))
+      if (-not($IsAzurePipelineBuild) -And $isAdmin) {
+        Invoke-SignPackage ("AppxBundles\$configuration\DevHome_" + $env:msix_version + "_8wekyb3d8bbwe.msixbundle")
+      }
+    }
+  }
+} Catch {
+  $formatString = "`n{0}`n`n{1}`n`n"
+  $fields = $_, $_.ScriptStackTrace
+  Write-Host ($formatString -f $fields) -ForegroundColor RED
+  Exit 1
+}
+
+$TotalTime = (Get-Date)-$StartTime
+$TotalMinutes = [math]::Floor($TotalTime.TotalMinutes)
+$TotalSeconds = [math]::Ceiling($TotalTime.TotalSeconds) - ($totalMinutes * 60)
+
+if (-not($isAdmin)) {
+  Write-Host @"
+
+WARNING: Cert signing requires admin privileges.  To sign, run the following in an elevated Developer Command Prompt.
+"@ -ForegroundColor GREEN
+  foreach ($platform in $env:Build_Platform.Split(",")) {
+    foreach ($configuration in $env:Build_Configuration.Split(",")) {
+      $appxPackageFile = (Join-Path $env:Build_RootDirectory "AppxPackages\$configuration\DevHome-$platform.msix")
+        Write-Host @"
+powershell -command "& { . build\scripts\CertSignAndInstall.ps1; Invoke-SignPackage $appxPackageFile }"
+"@ -ForegroundColor GREEN
+    }
+  }
+}
+
+Write-Host @"
+
+Total Running Time:
+$TotalMinutes minutes and $TotalSeconds seconds
 "@ -ForegroundColor CYAN