--- conflicted
+++ resolved
@@ -1,92 +1,41 @@
-<<<<<<< HEAD
-<?xml version="1.0" encoding="utf-8"?>
-<views:DevHomePage
-    x:Class="DevHome.Settings.Views.ExperimentalFeaturesPage"
-    xmlns="http://schemas.microsoft.com/winfx/2006/xaml/presentation"
-    xmlns:x="http://schemas.microsoft.com/winfx/2006/xaml"
-    xmlns:converters="using:CommunityToolkit.WinUI.Converters"
-    xmlns:ctControls="using:CommunityToolkit.WinUI.Controls"
-    xmlns:i="using:Microsoft.Xaml.Interactivity"
-    xmlns:ic="using:Microsoft.Xaml.Interactions.Core"
-    xmlns:views="using:DevHome.Common.Views"
-    xmlns:models="using:DevHome.Common.Models"
-    xmlns:behaviors="using:DevHome.Common.Behaviors"
-    behaviors:NavigationViewHeaderBehavior.HeaderTemplate="{StaticResource BreadcrumbBarDataTemplate}"
-    behaviors:NavigationViewHeaderBehavior.HeaderContext="{x:Bind ViewModel}">
-
-    <Page.Resources>
-        <converters:DoubleToVisibilityConverter x:Key="CountToVisibilityConverter" GreaterThan="0" FalseValue="Visible" TrueValue="Collapsed" />
-    </Page.Resources>
-
-    <ScrollViewer VerticalAlignment="Top" VerticalScrollBarVisibility="Auto">
-        <Grid MaxWidth="{ThemeResource MaxPageContentWidth}" Margin="{ThemeResource ContentPageMargin}">
-            <StackPanel>
-                <ItemsRepeater ItemsSource="{x:Bind ViewModel.ExperimentalFeatures}">
-                    <ItemsRepeater.ItemTemplate>
-                        <DataTemplate x:DataType="models:ExperimentalFeature">
-                            <ctControls:SettingsCard
-                                Header="{x:Bind Name, Mode=OneWay}"
-                                Description="{x:Bind Description, Mode=OneWay}"
-                                Margin="{ThemeResource SettingsCardMargin}"
-                                Visibility="{x:Bind IsVisible, Mode=OneWay}">
-                                <ToggleSwitch IsOn="{x:Bind IsEnabled, Mode=OneWay}" Grid.Column="1">
-                                    <i:Interaction.Behaviors>
-                                        <ic:EventTriggerBehavior EventName="Toggled">
-                                            <ic:InvokeCommandAction Command="{x:Bind ToggledCommand}" />
-                                        </ic:EventTriggerBehavior>
-                                    </i:Interaction.Behaviors>
-                                </ToggleSwitch>
-                            </ctControls:SettingsCard>
-                        </DataTemplate>
-                    </ItemsRepeater.ItemTemplate>
-                </ItemsRepeater>
-                <TextBlock
-                    x:Uid="Settings_ExperimentalFeatures_NoExperimentalFeatures"
-                    Visibility="{x:Bind ViewModel.ExperimentalFeatures.Count, Converter={StaticResource CountToVisibilityConverter}, Mode=OneWay}" />
-            </StackPanel>
-        </Grid>
-    </ScrollViewer>
-</views:DevHomePage>
-=======
-<?xml version="1.0" encoding="utf-8"?>
-<Page
-    x:Class="DevHome.Settings.Views.ExperimentalFeaturesPage"
-    xmlns="http://schemas.microsoft.com/winfx/2006/xaml/presentation"
-    xmlns:x="http://schemas.microsoft.com/winfx/2006/xaml"
-    xmlns:behaviors="using:DevHome.Common.Behaviors"
-    xmlns:controls="using:CommunityToolkit.WinUI.Controls"
-    xmlns:converters="using:CommunityToolkit.WinUI.Converters"
-    xmlns:settings="using:DevHome.Settings"
-    behaviors:NavigationViewHeaderBehavior.HeaderMode="Never">
-    <Page.Resources>
-        <converters:DoubleToVisibilityConverter x:Key="CountToVisibilityConverter" GreaterThan="0" FalseValue="Visible" TrueValue="Collapsed"/>
-    </Page.Resources>
-    <Grid>
-        <Grid.RowDefinitions>
-            <RowDefinition Height="Auto" />
-            <RowDefinition Height="*" />
-        </Grid.RowDefinitions>
-
-        <BreadcrumbBar
-            x:Name="BreadcrumbBar"
-            Margin="40,0,40,16"
-            ItemClicked="BreadcrumbBar_ItemClicked"
-            ItemsSource="{x:Bind Breadcrumbs}" />
-
-        <ScrollViewer Grid.Row="1" VerticalAlignment="Top">
-      <StackPanel Orientation="Vertical" MaxWidth="{ThemeResource MaxPageContentWidth}" Margin="{ThemeResource ContentPageMargin}">
-                <ItemsRepeater ItemsSource="{x:Bind ViewModel.Features}">
-                    <ItemsRepeater.ItemTemplate>
-                        <DataTemplate x:DataType="settings:ExperimentalFeature">
-                            <controls:SettingsCard Header="{x:Bind Name, Mode=OneWay}" Description="{x:Bind Description, Mode=OneWay}" Margin="{ThemeResource SettingsCardMargin}">
-                                <ToggleSwitch IsOn="{x:Bind IsEnabled,Mode=TwoWay}" Grid.Column="1"/>
-                            </controls:SettingsCard>
-                        </DataTemplate>
-                    </ItemsRepeater.ItemTemplate>
-                </ItemsRepeater>
-                <TextBlock x:Uid="Settings_ExperimentalFeatures_NoExperimentalFeatures" Visibility="{x:Bind ViewModel.Features.Count, Converter={StaticResource CountToVisibilityConverter}, Mode=OneWay}"/>
-            </StackPanel>
-        </ScrollViewer>
-    </Grid>
-</Page>
->>>>>>> 5e8aa525
+<?xml version="1.0" encoding="utf-8"?>
+<Page
+    x:Class="DevHome.Settings.Views.ExperimentalFeaturesPage"
+    xmlns="http://schemas.microsoft.com/winfx/2006/xaml/presentation"
+    xmlns:x="http://schemas.microsoft.com/winfx/2006/xaml"
+    xmlns:behaviors="using:DevHome.Common.Behaviors"
+    xmlns:controls="using:CommunityToolkit.WinUI.Controls"
+    xmlns:converters="using:CommunityToolkit.WinUI.Converters"
+    xmlns:settings="using:DevHome.Settings"
+    behaviors:NavigationViewHeaderBehavior.HeaderMode="Never">
+    <Page.Resources>
+        <converters:DoubleToVisibilityConverter x:Key="CountToVisibilityConverter" GreaterThan="0" FalseValue="Visible" TrueValue="Collapsed"/>
+    </Page.Resources>
+    <Grid>
+        <Grid.RowDefinitions>
+            <RowDefinition Height="Auto" />
+            <RowDefinition Height="*" />
+        </Grid.RowDefinitions>
+
+        <BreadcrumbBar
+            x:Name="BreadcrumbBar"
+            Margin="40,0,40,16"
+            ItemClicked="BreadcrumbBar_ItemClicked"
+            ItemsSource="{x:Bind Breadcrumbs}" />
+
+        <ScrollViewer Grid.Row="1" VerticalAlignment="Top">
+      <StackPanel Orientation="Vertical" MaxWidth="{ThemeResource MaxPageContentWidth}" Margin="{ThemeResource ContentPageMargin}">
+                <ItemsRepeater ItemsSource="{x:Bind ViewModel.Features}">
+                    <ItemsRepeater.ItemTemplate>
+                        <DataTemplate x:DataType="settings:ExperimentalFeature">
+                            <controls:SettingsCard Header="{x:Bind Name, Mode=OneWay}" Description="{x:Bind Description, Mode=OneWay}" Margin="{ThemeResource SettingsCardMargin}">
+                                <ToggleSwitch IsOn="{x:Bind IsEnabled,Mode=TwoWay}" Grid.Column="1"/>
+                            </controls:SettingsCard>
+                        </DataTemplate>
+                    </ItemsRepeater.ItemTemplate>
+                </ItemsRepeater>
+                <TextBlock x:Uid="Settings_ExperimentalFeatures_NoExperimentalFeatures" Visibility="{x:Bind ViewModel.Features.Count, Converter={StaticResource CountToVisibilityConverter}, Mode=OneWay}"/>
+            </StackPanel>
+        </ScrollViewer>
+    </Grid>
+</Page>