--- conflicted
+++ resolved
@@ -1,242 +1,317 @@
-<pg:ToolPage
-    x:Class="DevHome.Environments.Views.LandingPage"
-    xmlns="http://schemas.microsoft.com/winfx/2006/xaml/presentation"
-    xmlns:x="http://schemas.microsoft.com/winfx/2006/xaml"
-    xmlns:d="http://schemas.microsoft.com/expression/blend/2008"
-    xmlns:mc="http://schemas.openxmlformats.org/markup-compatibility/2006"
-    xmlns:pg="using:DevHome.Common"
-    xmlns:behaviors="using:DevHome.Common.Behaviors"
-    xmlns:vm="using:DevHome.Environments.ViewModels"
-    xmlns:customControls="using:DevHome.Environments.CustomControls"
-    xmlns:commonCustomControls="using:DevHome.Common.Environments.CustomControls"
-    xmlns:commonModels="using:DevHome.Common.Environments.Models"
-    xmlns:i="using:Microsoft.Xaml.Interactivity"
-    xmlns:ic="using:Microsoft.Xaml.Interactions.Core"
-    behaviors:NavigationViewHeaderBehavior.HeaderMode="Never"
-    xmlns:labs="using:CommunityToolkit.Labs.WinUI"
-    mc:Ignorable="d"
-    Loaded="OnLoaded">
-
-    <pg:ToolPage.Resources>
-        <ResourceDictionary Source="ms-appx:///DevHome.Common/Environments/Templates/EnvironmentsTemplates.xaml" />
-    </pg:ToolPage.Resources>
-
-    <Grid MaxWidth="{ThemeResource MaxPageContentWidth}" Margin="{ThemeResource ContentPageMargin}">
-        <Grid.RowDefinitions>
-            <RowDefinition Height="auto" />
-            <RowDefinition Height="37" />
-            <RowDefinition Height="*" />
-        </Grid.RowDefinitions>
-
-        <!-- Adding unshared resources/templates here-->
-        <Grid.Resources>
-
-            <!-- Launch Button template -->
-            <DataTemplate x:Key="LaunchButton" x:DataType="vm:ComputeSystemViewModel">
-<<<<<<< HEAD
-                <SplitButton 
-                        VerticalAlignment="Top" 
-                        Command="{x:Bind LaunchActionCommand}" 
-                        x:Uid="ms-resource:///DevHome.Environments/Resources/LaunchButton"
-                        Style="{StaticResource CardBodySplitButtonStyle}">
-                        <SplitButton.Flyout>
-                            <customControls:CardFlyout ItemsViewModels="{x:Bind LaunchOperations}"/>
-                        </SplitButton.Flyout>
-                    </SplitButton>
-=======
-                <SplitButton
-                    Visibility="{x:Bind ShouldShowLaunchOperation, Mode=OneWay}"
-                    VerticalAlignment="Top"
-                    Command="{x:Bind LaunchActionCommand}"
-                    x:Uid="ms-resource:///DevHome.Environments/Resources/LaunchButton"
-                    Style="{StaticResource CardBodySplitButtonStyle}">
-                    <SplitButton.Flyout>
-                        <customControls:CardFlyout ItemsViewModels="{x:Bind LaunchOperations, Mode=OneWay}"/>
-                    </SplitButton.Flyout>
-                </SplitButton>
->>>>>>> 2306045f
-            </DataTemplate>
-
-            <!-- Three Dot Button template -->
-            <DataTemplate x:Key="ThreeDotsButton" x:DataType="vm:ComputeSystemViewModel">
-                <Grid>
-                    <Button
-                        Style="{StaticResource HorizontalThreeDotsStyle}">
-                        <Button.Flyout>
-                            <customControls:CardFlyout ItemsViewModels="{x:Bind DotOperations, Mode=OneWay}"/>
-                        </Button.Flyout>
-                    </Button>
-                </Grid>
-            </DataTemplate>
-
-<<<<<<< HEAD
-=======
-            <!-- Three Dot Button For create compute system operation template -->
-            <DataTemplate x:Key="ThreeDotsButtonForCreation" x:DataType="vm:CreateComputeSystemOperationViewModel">
-                <Grid>
-                    <Button
-                        Style="{StaticResource HorizontalThreeDotsStyle}">
-                        <Button.Flyout>
-                            <customControls:CardFlyout ItemsViewModels="{x:Bind DotOperations, Mode=OneWay}" />
-                        </Button.Flyout>
-                    </Button>
-                </Grid>
-            </DataTemplate>
-
->>>>>>> 2306045f
-            <!-- Properties template for the compute system properties that appear within a horizontal card.-->
-            <DataTemplate x:Key="BottomRowProperties" x:DataType="commonModels:CardProperty">
-                <Grid
-                    HorizontalAlignment="Stretch"
-                    Margin="0 2 5 0">
-                    <Grid.ColumnDefinitions>
-                        <ColumnDefinition Width="Auto" />
-                        <ColumnDefinition Width="4*" />
-                        <ColumnDefinition Width="6*" />
-                    </Grid.ColumnDefinitions>
-                    <Image
-                        Grid.Column="0"
-                        Margin="0 0 10 0"
-                        Visibility="{x:Bind Icon, Mode=OneWay, Converter={StaticResource EmptyObjectToObjectConverter}}"
-                        Source="{x:Bind Icon, Mode=OneWay}"
-                        Width="{StaticResource ComputeSystemIcon12px}"
-                        Height="{StaticResource ComputeSystemIcon12px}"
-                        HorizontalAlignment="Left"
-                        VerticalAlignment="Center"
-                        MaxWidth="50"/>
-                    <TextBlock
-                        Grid.Column="1"
-                        Margin="0 0 5 0"
-                        Visibility="{x:Bind Title, Mode=OneWay, Converter={StaticResource EmptyObjectToObjectConverter}}"
-                        Text="{x:Bind Title, Mode=OneWay}"
-                        TextTrimming="CharacterEllipsis"
-                        HorizontalAlignment="Left"
-                        VerticalAlignment="Center"
-                        IsTextSelectionEnabled="True"/>
-                    <TextBlock
-                        Grid.Column="2"
-                        Visibility="{x:Bind Value, Mode=OneWay, Converter={StaticResource EmptyObjectToObjectConverter}}"
-                        Text="{x:Bind Value, Mode=OneWay}"
-                        TextTrimming="CharacterEllipsis"
-                        HorizontalAlignment="Left"
-                        VerticalAlignment="Center"
-                        IsTextSelectionEnabled="True"/>
-                </Grid>
-            </DataTemplate>
-
-        <!-- Shimmer template from SetupFlow/SetupTargetView.xaml -->
-        <DataTemplate x:Key="ComputeSystemLoadingTemplate">
-            <ListView
-                SelectionMode="None"
-                ItemTemplate="{StaticResource HorizontalCardRootShimmerTemplate}"
-                ItemContainerStyle="{StaticResource HorizontalCardListViewItemContainerForManagementPageStyle}">
-                <x:String>Empty value for list since it doesn't need to use any bindings.</x:String>
-                <x:String>Empty value for list since it doesn't need to use any bindings.</x:String>
-            </ListView>
-        </DataTemplate>
-
-        </Grid.Resources>
-        <!-- Templates end here -->
-
-
-        <Grid Grid.Row="0" Margin="0,0,0,22" x:Name="SyncButtonGrid">
-            <Grid.ColumnDefinitions>
-                <ColumnDefinition Width="auto" />
-                <ColumnDefinition Width="auto" />
-                <ColumnDefinition Width="auto" />
-                <ColumnDefinition Width="*" />
-                <ColumnDefinition Width="auto" />
-            </Grid.ColumnDefinitions>
-            <TextBlock Grid.Column="0" x:Uid="Titlebar" Style="{ThemeResource SubtitleTextBlockStyle}" HorizontalAlignment="Left" x:Name="Titlebar"/>
-            <!-- Top right 'Sync' button -->
-<!-- ToDo: Revisit after confirming glyphs to be used -->
-            <Button Grid.Column="4" HorizontalAlignment="Right" Padding="45 5 30 5" Command="{x:Bind ViewModel.SyncButtonCommand}" Margin="0 0 13 0">
-                <StackPanel Orientation="Horizontal">
-                    <FontIcon FontFamily="{StaticResource SymbolThemeFontFamily}" Glyph="&#xE72C;" FontSize="11">
-                        <FontIcon.RenderTransform>
-                            <ScaleTransform ScaleX="-1"/>
-                        </FontIcon.RenderTransform>
-                    </FontIcon>
-                    <TextBlock x:Uid="SyncButtonTextBlock" Margin="-5 0 0 0"/>
-                </StackPanel>
-            </Button>
-        </Grid>
-
-        <StackPanel Grid.Row="1" Orientation="Horizontal">
-            <!-- Search field -->
-            <AutoSuggestBox x:Uid="SearchTextBox" x:Name="SearchTextBox" MinWidth="350" Height="35" Margin="17 0 0 0" QueryIcon="Find">
-                <i:Interaction.Behaviors>
-                    <ic:EventTriggerBehavior EventName="TextChanged">
-                        <ic:InvokeCommandAction
-                            Command="{x:Bind ViewModel.SearchHandlerCommand, Mode=OneWay}"
-                            CommandParameter="{Binding Text, ElementName=SearchTextBox}"/>
-                    </ic:EventTriggerBehavior>
-                </i:Interaction.Behaviors>
-            </AutoSuggestBox>
-            <!-- Sort field -->
-            <TextBlock x:Uid="SortByTextBlock" VerticalAlignment="Center" Margin="50 0 10 0"/>
-            <ComboBox x:Uid="SortSelectionComboBox" x:Name="SortSelectionComboBox" Margin="0 3 0 0" Height="35">
-                <ComboBoxItem x:Uid="SortByName"/>
-                <ComboBoxItem x:Uid="SortByAltName"/>
-                <i:Interaction.Behaviors>
-                    <ic:EventTriggerBehavior EventName="SelectionChanged">
-                        <ic:InvokeCommandAction
-                            Command="{x:Bind ViewModel.SortHandlerCommand}"
-                            CommandParameter="{x:Bind ((ComboBoxItem)SortSelectionComboBox.SelectedItem).Content, Mode=OneWay}" />
-                    </ic:EventTriggerBehavior>
-                </i:Interaction.Behaviors>
-            </ComboBox>
-        </StackPanel>
-
-        <!-- Per VM/Compute System card -->
-        <ScrollViewer Grid.Row="2" Style="{StaticResource EnvironmentScrollViewerStyle}">
-            <StackPanel>
-                <ListView 
-                    ItemsSource="{x:Bind ViewModel.ComputeSystemsView}" SelectionMode="None"
-                    ItemContainerStyle="{StaticResource HorizontalCardListViewItemContainerForManagementPageStyle}">
-                    <ListView.ItemsPanel>
-                        <ItemsPanelTemplate>
-                            <StackPanel></StackPanel>
-                        </ItemsPanelTemplate>
-                    </ListView.ItemsPanel>
-                    <ListView.ItemTemplate>
-                        <DataTemplate x:DataType="vm:ComputeSystemViewModel">
-                            <Grid Style="{StaticResource HorizontalCardRootForEnvironmentsPage}">
-                                <Grid.RowDefinitions>
-                                    <RowDefinition Height="Auto" />
-                                    <RowDefinition Height="Auto" />
-                                    <RowDefinition Height="*" />
-                                </Grid.RowDefinitions>
-                                <!-- Card Header : Title, small icon, '...' button -->
-                                <Grid Grid.Row="0">
-                                    <commonCustomControls:CardHeader
-                                        HeaderCaption="{x:Bind Type, Mode=OneWay}"
-                                        HeaderIcon="{x:Bind HeaderImage, Mode=OneWay}"
-                                        ActionControlTemplate="{StaticResource ThreeDotsButton}" />
-                                </Grid>
-                                <!-- Card Body : Name, thumbnail, 'Launch' button -->
-                                <Grid Grid.Row="1">
-                                    <commonCustomControls:CardBody
-                                        ComputeSystemTitle="{x:Bind Name, Mode=OneWay}"
-                                        ComputeSystemAlternativeTitle="{x:Bind AlternativeName, Mode=OneWay}"
-                                        ComputeSystemImage="{x:Bind BodyImage, Mode=OneWay}"
-                                        CardState="{x:Bind State, Mode=OneWay}"
-                                        StateColor="{x:Bind StateColor, Mode=OneWay}"
-                                        ComputeSystemProperties="{x:Bind Properties, Mode=OneWay}"
-                                        ComputeSystemPropertyTemplate="{StaticResource BottomRowProperties}"
-                                        ActionControlTemplate="{StaticResource LaunchButton}"/>
-                                </Grid>
-                            </Grid>
-                        </DataTemplate>
-                    </ListView.ItemTemplate>
-                </ListView>
-                <StackPanel Visibility="{x:Bind ViewModel.ShowLoadingShimmer, Mode=OneWay}">
-                    <ContentControl
-                        HorizontalContentAlignment="Stretch"
-                        ContentTemplate="{StaticResource ComputeSystemLoadingTemplate}"/>
-                </StackPanel>
-            </StackPanel>
-        </ScrollViewer>
-
-    </Grid>
-</pg:ToolPage>
+<pg:ToolPage
+    x:Class="DevHome.Environments.Views.LandingPage"
+    xmlns="http://schemas.microsoft.com/winfx/2006/xaml/presentation"
+    xmlns:x="http://schemas.microsoft.com/winfx/2006/xaml"
+    xmlns:pg="using:DevHome.Common"
+    xmlns:behaviors="using:DevHome.Common.Behaviors"
+    xmlns:vm="using:DevHome.Environments.ViewModels"
+    xmlns:customControls="using:DevHome.Environments.CustomControls"
+    xmlns:commonCustomControls="using:DevHome.Common.Environments.CustomControls"
+    xmlns:commonModels="using:DevHome.Common.Environments.Models"
+    xmlns:selectors="using:DevHome.Environments.Selectors"
+    xmlns:i="using:Microsoft.Xaml.Interactivity"
+    xmlns:ic="using:Microsoft.Xaml.Interactions.Core"
+    xmlns:muxc="using:Microsoft.UI.Xaml.Controls"
+    xmlns:winUIBehaviors="using:CommunityToolkit.WinUI.Behaviors"
+    xmlns:converters="using:CommunityToolkit.WinUI.Converters"
+    behaviors:NavigationViewHeaderBehavior.HeaderMode="Never"
+    Loaded="OnLoaded">
+    <pg:ToolPage.Resources>
+        <ResourceDictionary Source="ms-appx:///DevHome.Common/Environments/Templates/EnvironmentsTemplates.xaml" />
+    </pg:ToolPage.Resources>
+
+    <Grid>
+        <Grid.RowDefinitions>
+            <RowDefinition Height="auto" />
+            <RowDefinition Height="auto" />
+            <RowDefinition Height="auto" />
+            <RowDefinition Height="*" />
+        </Grid.RowDefinitions>
+
+        <!-- Adding unshared resources/templates here-->
+        <Grid.Resources>
+
+            <converters:EmptyCollectionToObjectConverter x:Key="EmptyCollectionVisibilityConverter" EmptyValue="Collapsed" NotEmptyValue="Visible"/>
+            
+            <!-- Launch Button template -->
+            <DataTemplate x:Key="LaunchButton" x:DataType="vm:ComputeSystemViewModel">
+                <SplitButton
+                    Visibility="{x:Bind ShouldShowLaunchOperation, Mode=OneWay}"
+                    VerticalAlignment="Top"
+                    Command="{x:Bind LaunchActionCommand}"
+                    x:Uid="ms-resource:///DevHome.Environments/Resources/LaunchButton"
+                    Style="{StaticResource CardBodySplitButtonStyle}">
+                    <SplitButton.Flyout>
+                        <customControls:CardFlyout ItemsViewModels="{x:Bind LaunchOperations, Mode=OneWay}"/>
+                    </SplitButton.Flyout>
+                </SplitButton>
+            </DataTemplate>
+
+            <!-- Three Dot Button template -->
+            <DataTemplate x:Key="ThreeDotsButton" x:DataType="vm:ComputeSystemViewModel">
+                <Grid>
+                    <Button
+                        Style="{StaticResource HorizontalThreeDotsStyle}">
+                        <Button.Flyout>
+                            <customControls:CardFlyout ItemsViewModels="{x:Bind DotOperations, Mode=OneWay}"/>
+                        </Button.Flyout>
+                    </Button>
+                </Grid>
+            </DataTemplate>
+
+            <!-- Three Dot Button For create compute system operation template -->
+            <DataTemplate x:Key="ThreeDotsButtonForCreation" x:DataType="vm:CreateComputeSystemOperationViewModel">
+                <Grid>
+                    <Button
+                        Style="{StaticResource HorizontalThreeDotsStyle}">
+                        <Button.Flyout>
+                            <customControls:CardFlyout ItemsViewModels="{x:Bind DotOperations, Mode=OneWay}" />
+                        </Button.Flyout>
+                    </Button>
+                </Grid>
+            </DataTemplate>
+
+            <!-- Properties template for the compute system properties that appear within a horizontal card.-->
+            <DataTemplate x:Key="BottomRowProperties" x:DataType="commonModels:CardProperty">
+                <Grid
+                    HorizontalAlignment="Stretch"
+                    Margin="0 2 5 0">
+                    <Grid.ColumnDefinitions>
+                        <ColumnDefinition Width="Auto" />
+                        <ColumnDefinition Width="4*" />
+                        <ColumnDefinition Width="6*" />
+                    </Grid.ColumnDefinitions>
+                    <Image
+                        Grid.Column="0"
+                        Margin="0 0 10 0"
+                        Visibility="{x:Bind Icon, Mode=OneWay, Converter={StaticResource EmptyObjectToObjectConverter}}"
+                        Source="{x:Bind Icon, Mode=OneWay}"
+                        Width="{StaticResource ComputeSystemIcon12px}"
+                        Height="{StaticResource ComputeSystemIcon12px}"
+                        HorizontalAlignment="Left"
+                        VerticalAlignment="Center"
+                        MaxWidth="50"/>
+                    <TextBlock
+                        Grid.Column="1"
+                        Margin="0 0 5 0"
+                        Visibility="{x:Bind Title, Mode=OneWay, Converter={StaticResource EmptyObjectToObjectConverter}}"
+                        Text="{x:Bind Title, Mode=OneWay}"
+                        TextTrimming="CharacterEllipsis"
+                        HorizontalAlignment="Left"
+                        VerticalAlignment="Center"
+                        IsTextSelectionEnabled="True"
+                        Foreground="{ThemeResource TextFillColorSecondaryBrush}"/>
+                    <TextBlock
+                        Grid.Column="2"
+                        Visibility="{x:Bind Value, Mode=OneWay, Converter={StaticResource EmptyObjectToObjectConverter}}"
+                        Text="{x:Bind Value, Mode=OneWay}"
+                        TextTrimming="CharacterEllipsis"
+                        HorizontalAlignment="Left"
+                        VerticalAlignment="Center"
+                        IsTextSelectionEnabled="True"
+                        Foreground="{ThemeResource TextFillColorSecondaryBrush}"/>
+                </Grid>
+            </DataTemplate>
+
+            <!-- Shimmer template from SetupFlow/SetupTargetView.xaml -->
+            <DataTemplate x:Key="ComputeSystemLoadingTemplate">
+                <ListView
+                    SelectionMode="None"
+                    ItemTemplate="{StaticResource HorizontalCardRootShimmerTemplate}"
+                    ItemContainerStyle="{StaticResource HorizontalCardListViewItemContainerForManagementPageStyle}">
+                    <x:String>Empty value for list since it doesn't need to use any bindings.</x:String>
+                    <x:String>Empty value for list since it doesn't need to use any bindings.</x:String>
+                </ListView>
+            </DataTemplate>
+
+            <DataTemplate x:Key="ComputeSystemTemplate" x:DataType="vm:ComputeSystemViewModel">
+                <Grid Style="{StaticResource HorizontalCardRootForEnvironmentsPage}">
+                    <Grid.RowDefinitions>
+                        <RowDefinition Height="Auto" />
+                        <RowDefinition Height="Auto" />
+                        <RowDefinition Height="*" />
+                    </Grid.RowDefinitions>
+                    <!-- Card Header : Title, small icon, '...' button -->
+                    <Grid Grid.Row="0">
+                        <commonCustomControls:CardHeader
+                            HeaderCaption="{x:Bind ProviderDisplayName, Mode=OneWay}"
+                            HeaderIcon="{x:Bind HeaderImage, Mode=OneWay}"
+                            ActionControlTemplate="{StaticResource ThreeDotsButton}" />
+                    </Grid>
+                    <!-- Card Body : Name, thumbnail, 'Launch' button -->
+                    <Grid Grid.Row="1">
+                        <commonCustomControls:CardBody
+                            ComputeSystemTitle="{x:Bind Name, Mode=OneWay}"
+                            ComputeSystemAlternativeTitle="{x:Bind AlternativeName, Mode=OneWay}"
+                            ComputeSystemImage="{x:Bind BodyImage, Mode=OneWay}"
+                            CardState="{x:Bind State, Mode=OneWay}"
+                            StateColor="{x:Bind StateColor, Mode=OneWay}"
+                            ComputeSystemProperties="{x:Bind Properties, Mode=OneWay}"
+                            ComputeSystemPropertyTemplate="{StaticResource BottomRowProperties}"
+                            ActionControlTemplate="{StaticResource LaunchButton}"
+                            ComputeSystemOperationStatus="{x:Bind UiMessageToDisplay, Mode=OneWay}"
+                            ShouldShowInDefiniteProgress="{x:Bind IsOperationInProgress, Mode=OneWay}"/>
+                    </Grid>
+                </Grid>
+            </DataTemplate>
+            
+            <DataTemplate x:Key="CreateComputeSystemOperationTemplate" x:DataType="vm:CreateComputeSystemOperationViewModel">
+                <Grid Style="{StaticResource HorizontalCardRootForEnvironmentsPage}">
+                    <Grid.RowDefinitions>
+                        <RowDefinition Height="Auto" />
+                        <RowDefinition Height="Auto" />
+                        <RowDefinition Height="*" />
+                    </Grid.RowDefinitions>
+                    <!-- Card Header : Title, small icon, '...' button -->
+                    <Grid Grid.Row="0">
+                        <commonCustomControls:CardHeader
+                            HeaderCaption="{x:Bind ProviderDisplayName, Mode=OneWay}"
+                            HeaderIcon="{x:Bind HeaderImage, Mode=OneWay}"
+                            ActionControlTemplate="{StaticResource ThreeDotsButtonForCreation}" />
+                    </Grid>
+                    <Grid Grid.Row="1">
+                        <commonCustomControls:CardBody
+                            ComputeSystemTitle="{x:Bind EnvironmentName, Mode=OneWay}"
+                            StateColor="{x:Bind StateColor, Mode=OneWay}"
+                            ComputeSystemOperationStatus="{x:Bind UiMessageToDisplay, Mode=OneWay}"
+                            ShouldShowInDefiniteProgress="{x:Bind IsOperationInProgress, Mode=OneWay}"/>
+                    </Grid>
+                </Grid>
+            </DataTemplate>
+
+            <selectors:CardItemTemplateSelector x:Key="CardItemTemplateSelector"
+                ComputeSystemTemplate="{StaticResource ComputeSystemTemplate}"
+                CreateComputeSystemOperationTemplate="{StaticResource CreateComputeSystemOperationTemplate}"/>
+
+        </Grid.Resources>
+        <!-- Templates end here -->
+
+
+        <Grid Grid.Row="0" x:Name="TitleGrid"
+              MaxWidth="{ThemeResource MaxPageContentWidth}"  Margin="{ThemeResource HeaderMargin}">
+            <Grid.ColumnDefinitions>
+                <ColumnDefinition Width="auto" />
+                <ColumnDefinition Width="auto" />
+                <ColumnDefinition Width="*" />
+                <ColumnDefinition Width="Auto" />
+            </Grid.ColumnDefinitions>
+            <TextBlock Grid.Column="0" x:Uid="Titlebar" Style="{ThemeResource SubtitleTextBlockStyle}" HorizontalAlignment="Left" x:Name="Titlebar"/>
+            <Button 
+                Grid.Column="3" 
+                Style="{ThemeResource AccentButtonStyle}" 
+                HorizontalAlignment="Right"
+                Visibility="{x:Bind ViewModel.ShouldShowCreateEnvironmentButton, Mode=OneWay}"
+                Command="{x:Bind ViewModel.CreateEnvironmentButtonCommand}" >
+                <Grid>
+                    <Grid.ColumnDefinitions>
+                        <ColumnDefinition Width="auto" />
+                        <ColumnDefinition Width="*" />
+                    </Grid.ColumnDefinitions>
+                    <FontIcon  Grid.Column="0"  Glyph="&#xE710;"/>
+                    <TextBlock Grid.Column="1" x:Uid="CreateEnvironmentButton" Margin="8 0 0 0"/>
+                </Grid>
+            </Button>
+        </Grid>
+
+        <Grid Grid.Row="1" MaxWidth="{ThemeResource MaxPageContentWidth}" Margin="{ThemeResource ContentPageMargin}">
+            <Grid.ColumnDefinitions>
+                <ColumnDefinition Width="10*" />
+                <ColumnDefinition Width="*" />
+                <ColumnDefinition Width="auto" />
+            </Grid.ColumnDefinitions>
+                <!-- Search field -->
+                <AutoSuggestBox Grid.Column="0" x:Uid="SearchTextBox" x:Name="SearchTextBox" Width="250" HorizontalAlignment="Left">
+                    <i:Interaction.Behaviors>
+                        <ic:EventTriggerBehavior EventName="TextChanged">
+                            <ic:InvokeCommandAction
+                            Command="{x:Bind ViewModel.SearchHandlerCommand, Mode=OneWay}"
+                            CommandParameter="{Binding Text, ElementName=SearchTextBox}"/>
+                        </ic:EventTriggerBehavior>
+                    </i:Interaction.Behaviors>
+                </AutoSuggestBox>
+                <StackPanel Grid.Column="2" Orientation="Horizontal" HorizontalAlignment="Right">
+                    <!-- Provider field -->
+                    <TextBlock x:Uid="ProviderTextBlock" VerticalAlignment="Center" Margin="50 0 5 0"/>
+                    <ComboBox x:Uid="ProviderSelectionComboBox" x:Name="ProviderSelectionComboBox" Margin="0 3 5 0"
+                        ItemsSource="{x:Bind ViewModel.Providers, Mode=OneWay}" 
+                        SelectedIndex="{x:Bind ViewModel.SelectedProviderIndex, Mode=TwoWay}">
+                        <i:Interaction.Behaviors>
+                            <ic:EventTriggerBehavior EventName="SelectionChanged">
+                            <ic:InvokeCommandAction
+                                    Command="{x:Bind ViewModel.ProviderHandlerCommand}"
+                                    CommandParameter="{Binding SelectedIndex, ElementName=ProviderSelectionComboBox, Mode=OneWay}" />
+                        </ic:EventTriggerBehavior>
+                        </i:Interaction.Behaviors>
+                    </ComboBox>
+                    <!-- Sort field -->
+                    <TextBlock x:Uid="SortByTextBlock" VerticalAlignment="Center" Margin="10 0 5 0"/>
+                    <ComboBox x:Uid="SortSelectionComboBox" x:Name="SortSelectionComboBox" Margin="0 3 13 0"
+                          SelectedIndex="{x:Bind ViewModel.SelectedSortIndex, Mode=TwoWay}">
+                        <ComboBoxItem x:Uid="SortByName"/>
+                        <ComboBoxItem x:Uid="SortByNameDesc"/>
+                        <ComboBoxItem x:Uid="SortByAltName"/>
+                        <ComboBoxItem x:Uid="SortByAltNameDesc"/>
+                        <ComboBoxItem x:Uid="SortByLastConnected"/>
+                        <i:Interaction.Behaviors>
+                            <ic:EventTriggerBehavior EventName="SelectionChanged">
+                                <ic:InvokeCommandAction Command="{x:Bind ViewModel.SortHandlerCommand}"/>
+                            </ic:EventTriggerBehavior>
+                        </i:Interaction.Behaviors>
+                    </ComboBox>
+                    <!--  'Sync' button -->
+                    <Button Padding="40 5 30 8" Command="{x:Bind ViewModel.SyncButtonCommand}" Margin="0 3 0 0">
+                        <StackPanel Orientation="Horizontal">
+                            <FontIcon FontFamily="{StaticResource SymbolThemeFontFamily}" Glyph="&#xE72C;"/>
+                            <TextBlock x:Uid="SyncButtonTextBlock" Margin="8 0 0 0"/>
+                        </StackPanel>
+                    </Button>
+                </StackPanel>
+        </Grid>
+
+        <!-- Last synced text block-->
+        <Grid Grid.Row="2" MaxWidth="{ThemeResource MaxPageContentWidth}" Margin="{ThemeResource ContentPageMargin}">
+            <StackPanel Orientation="Horizontal" HorizontalAlignment="Right" >
+                <TextBlock x:Uid="LastSyncTextBlock"
+                           VerticalAlignment="Center"
+                           Foreground="{ThemeResource TextFillColorSecondaryBrush}"
+                           Margin="0 12 3 12" />
+                <TextBlock Text="{x:Bind ViewModel.LastSyncTime, Mode=OneWay}"
+                           VerticalAlignment="Center"
+                           Foreground="{ThemeResource TextFillColorSecondaryBrush}"/>
+            </StackPanel>
+        </Grid>
+
+        <!-- Per VM/Compute System card -->
+        <ScrollViewer Grid.Row="3" Style="{StaticResource EnvironmentScrollViewerStyle}" MaxWidth="{ThemeResource MaxPageContentWidth}" Margin="{ThemeResource ContentPageMargin}">
+            <StackPanel>
+                <ListView
+                    MaxWidth="{ThemeResource MaxPageContentWidth}"
+                    ItemsSource="{x:Bind ViewModel.ComputeSystemCardsView}" SelectionMode="None"
+                    ItemTemplateSelector="{StaticResource CardItemTemplateSelector}"
+                    ItemContainerStyle="{StaticResource HorizontalCardListViewItemContainerForManagementPageStyle}">
+                    <ListView.ItemsPanel>
+                        <ItemsPanelTemplate>
+                            <StackPanel></StackPanel>
+                        </ItemsPanelTemplate>
+                    </ListView.ItemsPanel>
+                </ListView>
+                <StackPanel Visibility="{x:Bind ViewModel.ShowLoadingShimmer, Mode=OneWay}">
+                    <ContentControl
+                        HorizontalContentAlignment="Stretch"
+                        ContentTemplate="{StaticResource ComputeSystemLoadingTemplate}"/>
+                </StackPanel>
+            </StackPanel>
+        </ScrollViewer>
+
+        <muxc:InfoBar MaxWidth="480"
+                      Margin="24"
+                      HorizontalAlignment="Right"
+                      VerticalAlignment="Bottom"
+                      Grid.Row="3">
+            <i:Interaction.Behaviors>
+                <winUIBehaviors:StackedNotificationsBehavior x:Name="NotificationQueue" />
+            </i:Interaction.Behaviors>
+        </muxc:InfoBar>
+
+    </Grid>
+</pg:ToolPage>