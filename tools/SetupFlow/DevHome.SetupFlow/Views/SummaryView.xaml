<UserControl
    x:Class="DevHome.SetupFlow.Views.SummaryView"
    xmlns="http://schemas.microsoft.com/winfx/2006/xaml/presentation"
    xmlns:x="http://schemas.microsoft.com/winfx/2006/xaml"
    xmlns:commonviews="using:DevHome.Common.Views"
    xmlns:communityControls="using:CommunityToolkit.WinUI.Controls"
    xmlns:controls="using:DevHome.SetupFlow.Controls"
    xmlns:converters="using:CommunityToolkit.WinUI.Converters"
    xmlns:d="http://schemas.microsoft.com/expression/blend/2008"
    xmlns:i="using:Microsoft.Xaml.Interactivity"
    xmlns:ic="using:Microsoft.Xaml.Interactions.Core"
    xmlns:mc="http://schemas.openxmlformats.org/markup-compatibility/2006"
    xmlns:models="using:DevHome.SetupFlow.Models"
    xmlns:setupFlowBehaviors="using:DevHome.SetupFlow.Behaviors"
    xmlns:summaryViews="using:DevHome.SetupFlow.Views.Summary"
    xmlns:viewModels="using:DevHome.SetupFlow.ViewModels"
    setupFlowBehaviors:SetupFlowNavigationBehavior.NextVisibility="Collapsed"
    setupFlowBehaviors:SetupFlowNavigationBehavior.PreviousVisibility="Collapsed"
    Unloaded="UserControl_Unloaded"
    mc:Ignorable="d">
    <UserControl.Resources>
        <ResourceDictionary>
            <ResourceDictionary.MergedDictionaries>
                <ResourceDictionary Source="ms-appx:///DevHome.SetupFlow/Styles/SetupFlowStyles.xaml" />
                <ResourceDictionary>
                    <converters:CollectionVisibilityConverter
                        x:Key="CollectionVisibilityConverter"
                        EmptyValue="Collapsed"
                        NotEmptyValue="Visible" />
                    <converters:CollectionVisibilityConverter
                        x:Key="NegatedCollectionVisibilityConverter"
                        EmptyValue="Visible"
                        NotEmptyValue="Collapsed" />
                    <converters:BoolToVisibilityConverter
                        x:Key="NegatedBoolToVisibilityConverter"
                        FalseValue="Visible"
                        TrueValue="Collapsed" />
                    <!--  Configuration file flow has a wider left column, and smaller spacing between the columns  -->
                    <converters:BoolToObjectConverter
                        x:Key="ConfigurationFlowLeftColumnWidth"
                        FalseValue="*"
                        TrueValue="1.77*" />
                    <converters:BoolToObjectConverter
                        x:Key="ConfigurationFlowRightColumnWidth"
                        FalseValue="1.77*"
                        TrueValue="*" />
                    <converters:BoolToObjectConverter
                        x:Key="ConfigurationFileFlowColumnSpacing"
                        FalseValue="50"
                        TrueValue="25" />
                    <Thickness x:Key="TopLeftQuadrantThickness">0, 1, 0, 2</Thickness>
                </ResourceDictionary>
            </ResourceDictionary.MergedDictionaries>
        </ResourceDictionary>
    </UserControl.Resources>
<<<<<<< HEAD
    <ScrollViewer
        Padding="0,0,10,0"
        HorizontalAlignment="Stretch"
        VerticalScrollBarVisibility="Auto"
        VerticalScrollMode="Enabled">
        <communityControls:UniformGrid
            x:Name="ParentUniformGrid"
            MaxWidth="{ThemeResource MaxPageContentWidth}"
            Margin="{ThemeResource ContentPageMargin}"
            ColumnSpacing="{x:Bind ViewModel.ShowConfigurationFileResults, Mode=OneWay, Converter={StaticResource ConfigurationFileFlowColumnSpacing}}">
=======
    <ScrollViewer 
        VerticalScrollMode="Enabled" 
        VerticalScrollBarVisibility="Auto">
        <Grid RowSpacing="5" >
>>>>>>> 5e8aa525
            <Grid.RowDefinitions>
                <RowDefinition Height="auto" />
                <RowDefinition />
            </Grid.RowDefinitions>
            <Grid.ColumnDefinitions>
                <ColumnDefinition Width="{x:Bind ViewModel.ShowConfigurationFileResults, Mode=OneWay, Converter={StaticResource ConfigurationFlowLeftColumnWidth}}" />
                <ColumnDefinition Width="{x:Bind ViewModel.ShowConfigurationFileResults, Mode=OneWay, Converter={StaticResource ConfigurationFlowRightColumnWidth}}" />
            </Grid.ColumnDefinitions>
            <StackPanel
                x:Name="SummaryHeader"
                Grid.Row="0"
                Grid.ColumnSpan="2"
                Margin="0,20,0,40">
                <!--  Display if the user has tasks need the machine to restart.  -->
                <summaryViews:SummaryNeedsRestart
                    Height="55"
                    Padding="10"
                    Background="{ThemeResource ComboBoxItemBackgroundPressed}"
                    CornerRadius="5"
                    DataContext="{x:Bind ViewModel}"
                    Visibility="{x:Bind ViewModel.ShowRestartNeeded}" />

                <!--  Introduction to the summary page via configuration results  -->
                <summaryViews:SummaryIntroViaConfiguration DataContext="{x:Bind ViewModel}" Visibility="{x:Bind ViewModel.ShowConfigurationUnitResults, Mode=OneWay}" />

                <!--  Introduction to the summary page via non-configuration flow  -->
                <summaryViews:SummaryIntroViaNonConfigurationFlow DataContext="{x:Bind ViewModel}" Visibility="{x:Bind ViewModel.ShowConfigurationUnitResults, Mode=OneWay, Converter={StaticResource NegatedBoolToVisibilityConverter}}" />
            </StackPanel>

            <!--  Left Side  -->
            <StackPanel Grid.Row="1" Grid.Column="0">

                <!--  Configuration file flow.  Show stats.  -->
                <Grid Visibility="{x:Bind ViewModel.ShowConfigurationFileResults, Mode=OneWay}">
                    <Border BorderBrush="{ThemeResource DividerStrokeColorDefaultBrush}" BorderThickness="{ThemeResource TopLeftQuadrantThickness}">
                        <summaryViews:SummaryConfigurationFileResults HorizontalAlignment="Stretch" DataContext="{x:Bind ViewModel}" />
                    </Border>
                </Grid>

                <!--  Setting up a target machine.  -->
                <StackPanel Visibility="{x:Bind ViewModel.IsSettingUpATargetMachine, Mode=OneWay}">
                    <!--  If no errors, show the apps downloaded and repos cloned.  -->
                    <Border
                        BorderBrush="{ThemeResource DividerStrokeColorDefaultBrush}"
                        BorderThickness="{ThemeResource TopLeftQuadrantThickness}"
                        Visibility="{x:Bind ViewModel.CompletedWithErrors, Mode=OneWay, Converter={StaticResource NegatedBoolToVisibilityConverter}}">
                        <summaryViews:SummaryTargetMachineAppsDownloadedReposCloned HorizontalAlignment="Stretch" DataContext="{x:Bind ViewModel}" />
                    </Border>
                    <summaryViews:SummaryNextSteps DataContext="{x:Bind ViewModel}" Visibility="{x:Bind ViewModel.CompletedWithErrors, Mode=OneWay, Converter={StaticResource NegatedBoolToVisibilityConverter}}" />
                </StackPanel>

                <!--  Setting up a local machine.  -->
                <StackPanel Visibility="{x:Bind ViewModel.ShowConfigurationUnitResults, Mode=OneWay, Converter={StaticResource NegatedBoolToVisibilityConverter}}">
                    <!--  Show errors if any.  -->
                    <Border
                        BorderBrush="{ThemeResource DividerStrokeColorDefaultBrush}"
                        BorderThickness="{ThemeResource TopLeftQuadrantThickness}"
                        Visibility="{x:Bind ViewModel.FailedTasks, Mode=OneWay, Converter={StaticResource CollectionVisibilityConverter}}">
                        <summaryViews:SummaryFailedTasks HorizontalAlignment="Stretch" DataContext="{x:Bind ViewModel}" />
                    </Border>

                    <!--  If no errors, show apps downloaded and repos cloned  -->
                    <Border
                        BorderBrush="{ThemeResource DividerStrokeColorDefaultBrush}"
                        BorderThickness="{ThemeResource TopLeftQuadrantThickness}"
                        Visibility="{x:Bind ViewModel.FailedTasks, Mode=OneWay, Converter={StaticResource NegatedCollectionVisibilityConverter}}">
                        <summaryViews:SummaryAppsDownloadedReposCloned
                            Margin="0,15,0,0"
                            HorizontalAlignment="Stretch"
                            DataContext="{x:Bind ViewModel}" />
                    </Border>

                    <!--  Next steps section show on the left side iff not configuration file flow  -->
                    <!--  This is visible when setting up a target machine encounters an error.  -->
                    <summaryViews:SummaryNextSteps DataContext="{x:Bind ViewModel}" />
                </StackPanel>
            </StackPanel>

            <!--  Right side  -->
            <StackPanel
                Grid.Row="1"
                Grid.Column="1"
                Spacing="12">
                <!--  If setting up a target machine.  -->
                <Grid Visibility="{x:Bind ViewModel.IsSettingUpATargetMachine, Mode=OneWay}">
                    <!--  Show the apps downloaded an repos cloned only if successful.  -->
                    <summaryViews:SummaryTargetMachineShowAppsAndRepos
                        HorizontalAlignment="Stretch"
                        DataContext="{x:Bind ViewModel}"
                        Visibility="{x:Bind ViewModel.CompletedWithErrors, Mode=OneWay, Converter={StaticResource NegatedBoolToVisibilityConverter}}" />
                </Grid>

                <!--  Machine config flow.  -->
                <Grid Visibility="{x:Bind ViewModel.ShowConfigurationUnitResults, Mode=OneWay, Converter={StaticResource NegatedBoolToVisibilityConverter}}">
                    <summaryViews:SummaryShowAppsAndRepos
                        HorizontalAlignment="Stretch"
                        DataContext="{x:Bind ViewModel}"
                        Visibility="{x:Bind ViewModel.FailedTasks, Mode=OneWay, Converter={StaticResource NegatedBoolToVisibilityConverter}}" />
                </Grid>

                <Border
                    BorderBrush="{ThemeResource DividerStrokeColorDefaultBrush}"
                    BorderThickness="{ThemeResource TopNavigationViewContentGridBorderThickness}"
                    Visibility="{x:Bind ViewModel.AppsDownloadedInstallationNotes, Converter={StaticResource CollectionVisibilityConverter}}">
                    <summaryViews:SummaryAppInstallationNotes DataContext="{x:Bind ViewModel}" />
                </Border>

                <summaryViews:SummaryNextSteps DataContext="{x:Bind ViewModel}" Visibility="{x:Bind ViewModel.ShowConfigurationFileResults, Mode=OneWay}" />

            </StackPanel>
        </communityControls:UniformGrid>
    </ScrollViewer>
</UserControl>
<|MERGE_RESOLUTION|>--- conflicted
+++ resolved
@@ -1,185 +1,439 @@
-<UserControl
-    x:Class="DevHome.SetupFlow.Views.SummaryView"
-    xmlns="http://schemas.microsoft.com/winfx/2006/xaml/presentation"
-    xmlns:x="http://schemas.microsoft.com/winfx/2006/xaml"
-    xmlns:commonviews="using:DevHome.Common.Views"
-    xmlns:communityControls="using:CommunityToolkit.WinUI.Controls"
-    xmlns:controls="using:DevHome.SetupFlow.Controls"
-    xmlns:converters="using:CommunityToolkit.WinUI.Converters"
-    xmlns:d="http://schemas.microsoft.com/expression/blend/2008"
-    xmlns:i="using:Microsoft.Xaml.Interactivity"
-    xmlns:ic="using:Microsoft.Xaml.Interactions.Core"
-    xmlns:mc="http://schemas.openxmlformats.org/markup-compatibility/2006"
-    xmlns:models="using:DevHome.SetupFlow.Models"
-    xmlns:setupFlowBehaviors="using:DevHome.SetupFlow.Behaviors"
-    xmlns:summaryViews="using:DevHome.SetupFlow.Views.Summary"
-    xmlns:viewModels="using:DevHome.SetupFlow.ViewModels"
-    setupFlowBehaviors:SetupFlowNavigationBehavior.NextVisibility="Collapsed"
-    setupFlowBehaviors:SetupFlowNavigationBehavior.PreviousVisibility="Collapsed"
-    Unloaded="UserControl_Unloaded"
-    mc:Ignorable="d">
-    <UserControl.Resources>
-        <ResourceDictionary>
-            <ResourceDictionary.MergedDictionaries>
-                <ResourceDictionary Source="ms-appx:///DevHome.SetupFlow/Styles/SetupFlowStyles.xaml" />
-                <ResourceDictionary>
-                    <converters:CollectionVisibilityConverter
-                        x:Key="CollectionVisibilityConverter"
-                        EmptyValue="Collapsed"
-                        NotEmptyValue="Visible" />
-                    <converters:CollectionVisibilityConverter
-                        x:Key="NegatedCollectionVisibilityConverter"
-                        EmptyValue="Visible"
-                        NotEmptyValue="Collapsed" />
-                    <converters:BoolToVisibilityConverter
-                        x:Key="NegatedBoolToVisibilityConverter"
-                        FalseValue="Visible"
-                        TrueValue="Collapsed" />
-                    <!--  Configuration file flow has a wider left column, and smaller spacing between the columns  -->
-                    <converters:BoolToObjectConverter
-                        x:Key="ConfigurationFlowLeftColumnWidth"
-                        FalseValue="*"
-                        TrueValue="1.77*" />
-                    <converters:BoolToObjectConverter
-                        x:Key="ConfigurationFlowRightColumnWidth"
-                        FalseValue="1.77*"
-                        TrueValue="*" />
-                    <converters:BoolToObjectConverter
-                        x:Key="ConfigurationFileFlowColumnSpacing"
-                        FalseValue="50"
-                        TrueValue="25" />
-                    <Thickness x:Key="TopLeftQuadrantThickness">0, 1, 0, 2</Thickness>
-                </ResourceDictionary>
-            </ResourceDictionary.MergedDictionaries>
-        </ResourceDictionary>
-    </UserControl.Resources>
-<<<<<<< HEAD
-    <ScrollViewer
-        Padding="0,0,10,0"
-        HorizontalAlignment="Stretch"
-        VerticalScrollBarVisibility="Auto"
-        VerticalScrollMode="Enabled">
-        <communityControls:UniformGrid
-            x:Name="ParentUniformGrid"
-            MaxWidth="{ThemeResource MaxPageContentWidth}"
-            Margin="{ThemeResource ContentPageMargin}"
-            ColumnSpacing="{x:Bind ViewModel.ShowConfigurationFileResults, Mode=OneWay, Converter={StaticResource ConfigurationFileFlowColumnSpacing}}">
-=======
-    <ScrollViewer 
-        VerticalScrollMode="Enabled" 
-        VerticalScrollBarVisibility="Auto">
-        <Grid RowSpacing="5" >
->>>>>>> 5e8aa525
-            <Grid.RowDefinitions>
-                <RowDefinition Height="auto" />
-                <RowDefinition />
-            </Grid.RowDefinitions>
-            <Grid.ColumnDefinitions>
-                <ColumnDefinition Width="{x:Bind ViewModel.ShowConfigurationFileResults, Mode=OneWay, Converter={StaticResource ConfigurationFlowLeftColumnWidth}}" />
-                <ColumnDefinition Width="{x:Bind ViewModel.ShowConfigurationFileResults, Mode=OneWay, Converter={StaticResource ConfigurationFlowRightColumnWidth}}" />
-            </Grid.ColumnDefinitions>
-            <StackPanel
-                x:Name="SummaryHeader"
-                Grid.Row="0"
-                Grid.ColumnSpan="2"
-                Margin="0,20,0,40">
-                <!--  Display if the user has tasks need the machine to restart.  -->
-                <summaryViews:SummaryNeedsRestart
-                    Height="55"
-                    Padding="10"
-                    Background="{ThemeResource ComboBoxItemBackgroundPressed}"
-                    CornerRadius="5"
-                    DataContext="{x:Bind ViewModel}"
-                    Visibility="{x:Bind ViewModel.ShowRestartNeeded}" />
-
-                <!--  Introduction to the summary page via configuration results  -->
-                <summaryViews:SummaryIntroViaConfiguration DataContext="{x:Bind ViewModel}" Visibility="{x:Bind ViewModel.ShowConfigurationUnitResults, Mode=OneWay}" />
-
-                <!--  Introduction to the summary page via non-configuration flow  -->
-                <summaryViews:SummaryIntroViaNonConfigurationFlow DataContext="{x:Bind ViewModel}" Visibility="{x:Bind ViewModel.ShowConfigurationUnitResults, Mode=OneWay, Converter={StaticResource NegatedBoolToVisibilityConverter}}" />
-            </StackPanel>
-
-            <!--  Left Side  -->
-            <StackPanel Grid.Row="1" Grid.Column="0">
-
-                <!--  Configuration file flow.  Show stats.  -->
-                <Grid Visibility="{x:Bind ViewModel.ShowConfigurationFileResults, Mode=OneWay}">
-                    <Border BorderBrush="{ThemeResource DividerStrokeColorDefaultBrush}" BorderThickness="{ThemeResource TopLeftQuadrantThickness}">
-                        <summaryViews:SummaryConfigurationFileResults HorizontalAlignment="Stretch" DataContext="{x:Bind ViewModel}" />
-                    </Border>
-                </Grid>
-
-                <!--  Setting up a target machine.  -->
-                <StackPanel Visibility="{x:Bind ViewModel.IsSettingUpATargetMachine, Mode=OneWay}">
-                    <!--  If no errors, show the apps downloaded and repos cloned.  -->
-                    <Border
-                        BorderBrush="{ThemeResource DividerStrokeColorDefaultBrush}"
-                        BorderThickness="{ThemeResource TopLeftQuadrantThickness}"
-                        Visibility="{x:Bind ViewModel.CompletedWithErrors, Mode=OneWay, Converter={StaticResource NegatedBoolToVisibilityConverter}}">
-                        <summaryViews:SummaryTargetMachineAppsDownloadedReposCloned HorizontalAlignment="Stretch" DataContext="{x:Bind ViewModel}" />
-                    </Border>
-                    <summaryViews:SummaryNextSteps DataContext="{x:Bind ViewModel}" Visibility="{x:Bind ViewModel.CompletedWithErrors, Mode=OneWay, Converter={StaticResource NegatedBoolToVisibilityConverter}}" />
-                </StackPanel>
-
-                <!--  Setting up a local machine.  -->
-                <StackPanel Visibility="{x:Bind ViewModel.ShowConfigurationUnitResults, Mode=OneWay, Converter={StaticResource NegatedBoolToVisibilityConverter}}">
-                    <!--  Show errors if any.  -->
-                    <Border
-                        BorderBrush="{ThemeResource DividerStrokeColorDefaultBrush}"
-                        BorderThickness="{ThemeResource TopLeftQuadrantThickness}"
-                        Visibility="{x:Bind ViewModel.FailedTasks, Mode=OneWay, Converter={StaticResource CollectionVisibilityConverter}}">
-                        <summaryViews:SummaryFailedTasks HorizontalAlignment="Stretch" DataContext="{x:Bind ViewModel}" />
-                    </Border>
-
-                    <!--  If no errors, show apps downloaded and repos cloned  -->
-                    <Border
-                        BorderBrush="{ThemeResource DividerStrokeColorDefaultBrush}"
-                        BorderThickness="{ThemeResource TopLeftQuadrantThickness}"
-                        Visibility="{x:Bind ViewModel.FailedTasks, Mode=OneWay, Converter={StaticResource NegatedCollectionVisibilityConverter}}">
-                        <summaryViews:SummaryAppsDownloadedReposCloned
-                            Margin="0,15,0,0"
-                            HorizontalAlignment="Stretch"
-                            DataContext="{x:Bind ViewModel}" />
-                    </Border>
-
-                    <!--  Next steps section show on the left side iff not configuration file flow  -->
-                    <!--  This is visible when setting up a target machine encounters an error.  -->
-                    <summaryViews:SummaryNextSteps DataContext="{x:Bind ViewModel}" />
-                </StackPanel>
-            </StackPanel>
-
-            <!--  Right side  -->
-            <StackPanel
-                Grid.Row="1"
-                Grid.Column="1"
-                Spacing="12">
-                <!--  If setting up a target machine.  -->
-                <Grid Visibility="{x:Bind ViewModel.IsSettingUpATargetMachine, Mode=OneWay}">
-                    <!--  Show the apps downloaded an repos cloned only if successful.  -->
-                    <summaryViews:SummaryTargetMachineShowAppsAndRepos
-                        HorizontalAlignment="Stretch"
-                        DataContext="{x:Bind ViewModel}"
-                        Visibility="{x:Bind ViewModel.CompletedWithErrors, Mode=OneWay, Converter={StaticResource NegatedBoolToVisibilityConverter}}" />
-                </Grid>
-
-                <!--  Machine config flow.  -->
-                <Grid Visibility="{x:Bind ViewModel.ShowConfigurationUnitResults, Mode=OneWay, Converter={StaticResource NegatedBoolToVisibilityConverter}}">
-                    <summaryViews:SummaryShowAppsAndRepos
-                        HorizontalAlignment="Stretch"
-                        DataContext="{x:Bind ViewModel}"
-                        Visibility="{x:Bind ViewModel.FailedTasks, Mode=OneWay, Converter={StaticResource NegatedBoolToVisibilityConverter}}" />
-                </Grid>
-
-                <Border
-                    BorderBrush="{ThemeResource DividerStrokeColorDefaultBrush}"
-                    BorderThickness="{ThemeResource TopNavigationViewContentGridBorderThickness}"
-                    Visibility="{x:Bind ViewModel.AppsDownloadedInstallationNotes, Converter={StaticResource CollectionVisibilityConverter}}">
-                    <summaryViews:SummaryAppInstallationNotes DataContext="{x:Bind ViewModel}" />
-                </Border>
-
-                <summaryViews:SummaryNextSteps DataContext="{x:Bind ViewModel}" Visibility="{x:Bind ViewModel.ShowConfigurationFileResults, Mode=OneWay}" />
-
-            </StackPanel>
-        </communityControls:UniformGrid>
-    </ScrollViewer>
-</UserControl>
+<UserControl
+    x:Class="DevHome.SetupFlow.Views.SummaryView"
+    xmlns="http://schemas.microsoft.com/winfx/2006/xaml/presentation"
+    xmlns:d="http://schemas.microsoft.com/expression/blend/2008"
+    xmlns:x="http://schemas.microsoft.com/winfx/2006/xaml"
+    xmlns:mc="http://schemas.openxmlformats.org/markup-compatibility/2006"
+    xmlns:converters="using:CommunityToolkit.WinUI.Converters"
+    xmlns:viewModels="using:DevHome.SetupFlow.ViewModels"
+    xmlns:i="using:Microsoft.Xaml.Interactivity"
+    xmlns:ic="using:Microsoft.Xaml.Interactions.Core"
+    xmlns:models="using:DevHome.SetupFlow.Models"
+    xmlns:commonviews="using:DevHome.Common.Views"
+    xmlns:setupFlowBehaviors="using:DevHome.SetupFlow.Behaviors"
+    xmlns:controls="using:DevHome.SetupFlow.Controls"
+    setupFlowBehaviors:SetupFlowNavigationBehavior.PreviousVisibility="Collapsed"
+    setupFlowBehaviors:SetupFlowNavigationBehavior.NextVisibility="Collapsed"
+    mc:Ignorable="d">
+    <UserControl.Resources>
+        <ResourceDictionary>
+            <ResourceDictionary.MergedDictionaries>
+                <ResourceDictionary Source="ms-appx:///DevHome.SetupFlow/Styles/SetupFlowStyles.xaml"/>
+                <ResourceDictionary>
+                    <converters:CollectionVisibilityConverter x:Key="CollectionVisibilityConverter" EmptyValue="Collapsed" NotEmptyValue="Visible"/>
+                    <converters:CollectionVisibilityConverter x:Key="NegatedCollectionVisibilityConverter" EmptyValue="Visible" NotEmptyValue="Collapsed"/>
+                    <converters:EmptyCollectionToObjectConverter x:Key="EmptyCollectionWillNotSpanColumnsConverter" EmptyValue="0" NotEmptyValue="*"/>
+                    <converters:BoolToVisibilityConverter x:Key="NegatedBoolToVisibilityConverter"  TrueValue="Collapsed" FalseValue="Visible" />
+                    <converters:BoolToObjectConverter x:Key="BoolToGlyphConverter" TrueValue="&#xF0BD;" FalseValue="&#xF03F;"/>
+                    <ControlTemplate x:Key="LinksTemplate">
+                        <StackPanel Orientation="Vertical" BorderBrush="{ThemeResource DividerStrokeColorDefaultBrush}" BorderThickness="{ThemeResource TopNavigationViewContentGridBorderThickness}">
+                            <StackPanel.Resources>
+                                <Style TargetType="HyperlinkButton" BasedOn="{StaticResource TextBlockButtonStyle}"/>
+                            </StackPanel.Resources>
+                            <TextBlock
+                                x:Uid="ms-resource:///DevHome.SetupFlow/Resources/SummaryPage_NextSteps"
+                                Style="{ThemeResource BodyStrongTextBlockStyle}"
+                                Padding="0,20,0,25" 
+                                Foreground="{ThemeResource TextFillColorSecondary}"/>
+                            <HyperlinkButton x:Uid="ms-resource:///DevHome.SetupFlow/Resources/SummaryPage_SetUpAnotherProject" Command="{Binding GoToMainPageCommand}"/>
+                            <HyperlinkButton x:Uid="ms-resource:///DevHome.SetupFlow/Resources/SummaryPage_ChangeDevHomeSettings" Command="{Binding GoToDevHomeSettingsCommand}"/>
+                            <HyperlinkButton x:Uid="ms-resource:///DevHome.SetupFlow/Resources/SummaryPage_ChangeDeveloperSettingsInWindows" Command="{Binding GoToForDevelopersSettingsPageCommand}"/>
+                            <HyperlinkButton x:Uid="ms-resource:///DevHome.SetupFlow/Resources/SummaryPage_LearnMoreAboutDevHome" Command="{Binding LearnMoreCommand}"/>
+                        </StackPanel>
+                    </ControlTemplate>
+                    <Style x:Key="ListViewItemStretchStyle" TargetType="ListViewItem">
+                        <Setter Property="HorizontalContentAlignment" Value="Stretch" />
+                        <Setter Property="Margin" Value="0" />
+                        <Setter Property="Padding" Value="0" />
+                    </Style>
+                </ResourceDictionary>
+            </ResourceDictionary.MergedDictionaries>
+        </ResourceDictionary>
+    </UserControl.Resources>
+    <ScrollViewer 
+        VerticalScrollMode="Enabled" 
+        VerticalScrollBarVisibility="Auto">
+        <Grid RowSpacing="5" >
+            <Grid.RowDefinitions>
+                <RowDefinition Height="auto"/>
+                <RowDefinition Height="auto"/>
+                <RowDefinition Height="*"/>
+            </Grid.RowDefinitions>
+
+            <!-- Display if the user has tasks need the machine to restart.-->
+            <Grid Visibility="{x:Bind ViewModel.ShowRestartNeeded}"  Background="{ThemeResource ComboBoxItemBackgroundPressed}" CornerRadius="5" Height="55" Padding="10" >
+                <Grid.ColumnDefinitions>
+                    <ColumnDefinition Width="*"/>
+                    <ColumnDefinition MinWidth="100" />
+                </Grid.ColumnDefinitions>
+                <StackPanel Orientation="Horizontal" Grid.Column="0" Spacing="5">
+                    <FontIcon FontFamily="{StaticResource SymbolThemeFontFamily}" Glyph="&#xF167;" Foreground="{ThemeResource AccentAAFillColorDefaultBrush}" />
+                    <TextBlock x:Uid="ms-resource:///DevHome.SetupFlow/Resources/SummaryPage_RestartRequired_First" Style="{ThemeResource BodyStrongTextBlockStyle}" VerticalAlignment="Center"/>
+                    <TextBlock x:Uid="ms-resource:///DevHome.SetupFlow/Resources/SummaryPage_RestartRequired_Second" VerticalAlignment="Center"/>
+                </StackPanel>
+                <StackPanel Orientation="Horizontal" Grid.Column="1" HorizontalAlignment="Right" Spacing="5">
+                    <Button x:Uid="ms-resource:///DevHome.SetupFlow/Resources/SummaryPage_RestartRequiredButton" Style="{ThemeResource DefaultButtonStyle}" Width="120"/>
+                    <commonviews:CloseButton Command="{x:Bind ViewModel.RemoveRestartGridCommand}" />
+                </StackPanel>
+            </Grid>
+
+            <!-- Introduction to the summary page via configuration results-->
+            <Grid Grid.Row="1" Padding="0,20,0,40" Visibility="{x:Bind ViewModel.ShowConfigurationUnitResults, Mode=OneWay}">
+                <Grid.ColumnDefinitions>
+                    <ColumnDefinition Width="*" />
+                    <ColumnDefinition Width="auto" />
+                </Grid.ColumnDefinitions>
+                <TextBlock
+                    Style="{ThemeResource BodyStrongTextBlockStyle}"
+                    Visibility="{x:Bind ViewModel.CompletedWithErrors, Mode=OneWay, Converter={StaticResource NegatedBoolToVisibilityConverter}}"
+                    x:Uid="ms-resource:///DevHome.SetupFlow/Resources/SummaryPage_Header"/>
+                <TextBlock
+                    Style="{ThemeResource SubtitleTextBlockStyle}"
+                    Visibility="{x:Bind ViewModel.CompletedWithErrors, Mode=OneWay}"
+                    x:Uid="ms-resource:///DevHome.SetupFlow/Resources/SummaryPage_HeaderWithErrors"/>
+            </Grid>
+
+            <!-- Introduction to the summary page via non-configuration flow -->
+            <Grid Grid.Row="1" Padding="0,20,0,40" Visibility="{x:Bind ViewModel.ShowConfigurationUnitResults, Mode=OneWay, Converter={StaticResource NegatedBoolToVisibilityConverter}}">
+                <Grid.ColumnDefinitions>
+                    <ColumnDefinition Width="*" />
+                    <ColumnDefinition Width="auto" />
+                </Grid.ColumnDefinitions>
+                <TextBlock
+                    Style="{ThemeResource SubtitleTextBlockStyle}"
+                    Visibility="{x:Bind ViewModel.FailedTasks, Mode=OneWay, Converter={StaticResource NegatedCollectionVisibilityConverter}}"
+                    x:Uid="ms-resource:///DevHome.SetupFlow/Resources/SummaryPage_Header"/>
+                <TextBlock
+                    Style="{ThemeResource SubtitleTextBlockStyle}"
+                    Visibility="{x:Bind ViewModel.FailedTasks, Mode=OneWay, Converter={StaticResource CollectionVisibilityConverter}}"
+                    x:Uid="ms-resource:///DevHome.SetupFlow/Resources/SummaryPage_HeaderWithErrors"/>
+            </Grid>
+
+            <Grid Grid.Row="2" ColumnSpacing="25" Visibility="{x:Bind ViewModel.ShowConfigurationUnitResults, Mode=OneWay}">
+                <Grid.ColumnDefinitions>
+                    <ColumnDefinition Width="1.77*" />
+                    <ColumnDefinition Width="*" />
+                </Grid.ColumnDefinitions>
+
+                <!-- Configuration unit results -->
+                <Grid RowSpacing="20" BorderBrush="{ThemeResource DividerStrokeColorDefaultBrush}" BorderThickness="{ThemeResource TopNavigationViewContentGridBorderThickness}" >
+                    <Grid.RowDefinitions>
+                        <RowDefinition Height="auto" />
+                        <RowDefinition Height="*" />
+                    </Grid.RowDefinitions>
+                    <!-- Section header -->
+                    <Grid Padding="0,20,0,0">
+                        <Grid.ColumnDefinitions>
+                            <ColumnDefinition Width="*"/>
+                            <ColumnDefinition Width="auto"/>
+                        </Grid.ColumnDefinitions>
+                        <TextBlock
+                            x:Uid="ms-resource:///DevHome.SetupFlow/Resources/SummaryPage_Summary"
+                            Style="{ThemeResource BodyStrongTextBlockStyle}" />
+                        <TextBlock
+                            Grid.Column="1"
+                            Text="{x:Bind ViewModel.ConfigurationUnitStats}"
+                            Foreground="{ThemeResource TextFillColorSecondaryBrush}"
+                            Style="{ThemeResource CaptionTextBlockStyle}" />
+                    </Grid>
+                    <ScrollViewer Grid.Row="1" VerticalScrollMode="Auto">
+                        <ItemsRepeater ItemsSource="{x:Bind ViewModel.ConfigurationUnitResults, Mode=OneWay}">
+                            <ItemsRepeater.Resources>
+                                <Style TargetType="TextBlock">
+                                    <Setter Property="FontFamily" Value="{StaticResource CascadiaMonoFontFamily}"/>
+                                    <Setter Property="Foreground" Value="{ThemeResource TextFillColorSecondaryBrush}"/>
+                                    <Setter Property="LineHeight" Value="20"/>
+                                </Style>
+                            </ItemsRepeater.Resources>
+                            <ItemsRepeater.ItemTemplate>
+                                <DataTemplate x:DataType="viewModels:ConfigurationUnitResultViewModel">
+                                    <StackPanel>
+                                        <TextBlock Text="{x:Bind Title}"/>
+                                        <TextBlock Margin="20,0,0,0" Text="{x:Bind ApplyResult}" IsTextSelectionEnabled="{x:Bind IsError}">
+                                            <i:Interaction.Behaviors>
+                                                <ic:DataTriggerBehavior Binding="{x:Bind IsError}" Value="True">
+                                                    <ic:ChangePropertyAction PropertyName="Foreground" Value="{ThemeResource SystemFillColorCriticalBrush}"/>
+                                                </ic:DataTriggerBehavior>
+                                                <ic:DataTriggerBehavior Binding="{x:Bind IsSkipped}" Value="True">
+                                                    <ic:ChangePropertyAction PropertyName="Foreground" Value="{ThemeResource SystemFillColorCautionBrush}"/>
+                                                </ic:DataTriggerBehavior>
+                                            </i:Interaction.Behaviors>
+                                        </TextBlock>
+                                    </StackPanel>
+                                </DataTemplate>
+                            </ItemsRepeater.ItemTemplate>
+                        </ItemsRepeater>
+                    </ScrollViewer>
+                </Grid>
+
+                <!-- Next steps section -->
+                <ContentControl Grid.Column="1" Template="{ThemeResource LinksTemplate}" />
+            </Grid>
+
+            <!-- Results/NextSteps/List of repos/List of apps -->
+            <Grid
+                Grid.Row="2"
+                Visibility="{x:Bind ViewModel.ShowConfigurationUnitResults, Mode=OneWay, Converter={StaticResource NegatedBoolToVisibilityConverter}}"
+                ColumnSpacing="50">
+                <Grid.ColumnDefinitions>
+                    <!-- repos cloned/apps downloaded and next steps column -->
+                    <ColumnDefinition/>
+                    <!-- Clone repos list and apps downloaded list-->
+                    <ColumnDefinition Width="1.77*"/>
+                </Grid.ColumnDefinitions>
+
+                <!-- Numbers of tasks ran and next steps.-->
+                <!-- Or, if any tasks failed, failed tasks and next steps.-->
+                <Grid>
+                    <Grid.RowDefinitions>
+                        <RowDefinition Height="auto" />
+                        <RowDefinition Height="*" />
+                    </Grid.RowDefinitions>
+
+                    <!-- Show any failed tasks if the loading screen has any failed tasks-->
+                    <Grid Grid.Row="0" Visibility="{x:Bind ViewModel.FailedTasks, Mode=OneWay, Converter={StaticResource CollectionVisibilityConverter}}"
+                        HorizontalAlignment="Stretch" 
+                        Padding="0,15,0,30"
+                        BorderBrush="{ThemeResource DividerStrokeColorDefaultBrush}" 
+                        BorderThickness="{ThemeResource TopNavigationViewContentGridBorderThickness}">
+                        <Grid>
+                            <Grid.RowDefinitions>
+                                <RowDefinition Height="50"/>
+                                <RowDefinition Height="132"/>
+                            </Grid.RowDefinitions>
+                            <Grid.ColumnDefinitions>
+                                <ColumnDefinition/>
+                                <ColumnDefinition/>
+                            </Grid.ColumnDefinitions>
+                            <!-- message with how many errors-->
+                            <Grid Grid.Row="0" Grid.Column="0">
+                                <Grid.RowDefinitions>
+                                    <RowDefinition/>
+                                    <RowDefinition/>
+                                </Grid.RowDefinitions>
+                                <TextBlock Text="Error logs" Grid.Row="0" Grid.Column="0" Margin="0, 5, 0, 0"/>
+                                <StackPanel Orientation="Horizontal" Spacing="5" Grid.Row="1" Grid.Column="0">
+                                    <TextBlock Text="{x:Bind ViewModel.FailedTasks.Count}" Foreground="{ThemeResource TextFillColorSecondary}"/>
+                                    <TextBlock Text="installation errors" Foreground="{ThemeResource TextFillColorSecondary}"/>
+                                </StackPanel>
+                            </Grid>
+                            <HyperlinkButton Content="View log" Grid.Row="0" Grid.Column="1" HorizontalAlignment="Right" VerticalAlignment="Top" Command="{x:Bind ViewModel.ShowLogFilesCommand, Mode=OneWay}"/>
+                            <ListView Grid.Row="1" Grid.ColumnSpan="2" SelectionMode="None" ItemsSource="{x:Bind ViewModel.FailedTasks, Mode=OneWay}" ItemContainerStyle="{ThemeResource ListViewItemStretchStyle}">
+                                <ListView.ItemTemplate>
+                                    <DataTemplate x:DataType="viewModels:SummaryErrorMessageViewModel">
+                                        <Grid ColumnSpacing="5" Margin="0">
+                                            <Grid.ColumnDefinitions>
+                                                <ColumnDefinition Width="18"/>
+                                                <ColumnDefinition/>
+                                            </Grid.ColumnDefinitions>
+                                            <ImageIcon
+                                                 Source="{x:Bind StatusSymbolIcon, Mode=OneWay}" Grid.Column="0"/>
+                                            <TextBlock Text="{x:Bind MessageToShow, Mode=OneWay}" Grid.Column="1" TextTrimming="CharacterEllipsis" Foreground="{ThemeResource SystemErrorTextColor}">
+                                                <ToolTipService.ToolTip>
+                                                    <ToolTip IsEnabled="{x:Bind IsMessageTrimmed, Mode=OneWay}" Content="{x:Bind MessageToShow}"/>
+                                                </ToolTipService.ToolTip>
+                                                <i:Interaction.Behaviors>
+                                                    <ic:EventTriggerBehavior EventName="IsTextTrimmedChanged">
+                                                        <ic:InvokeCommandAction Command="{x:Bind TextTrimmedCommand}"/>
+                                                    </ic:EventTriggerBehavior>
+                                                 </i:Interaction.Behaviors>
+                                            </TextBlock>
+                                        </Grid>
+                                    </DataTemplate>
+                                </ListView.ItemTemplate>
+                            </ListView>
+                        </Grid>
+                    </Grid>
+                <!-- Number of apps and repos cloned.  Show if not failed tasks-->
+                    <Grid Grid.Row="0" Visibility="{x:Bind ViewModel.FailedTasks, Mode=OneWay, Converter={StaticResource NegatedCollectionVisibilityConverter}}"
+                        HorizontalAlignment="Stretch" 
+                        Padding="0,15,0,30"
+                        BorderBrush="{ThemeResource DividerStrokeColorDefaultBrush}" 
+                        BorderThickness="{ThemeResource TopNavigationViewContentGridBorderThickness}">
+                        <Grid.ColumnDefinitions>
+                                <ColumnDefinition Width="{x:Bind ViewModel.AppsDownloaded, Converter={StaticResource EmptyCollectionWillNotSpanColumnsConverter}}"/>
+                                <ColumnDefinition Width="{x:Bind ViewModel.RepositoriesCloned, Converter={StaticResource EmptyCollectionWillNotSpanColumnsConverter}}"/>
+                            </Grid.ColumnDefinitions>
+                            <Grid.RowDefinitions>
+                                <RowDefinition />
+                                <RowDefinition />
+                            </Grid.RowDefinitions>
+                        <Grid
+                            Visibility="{x:Bind ViewModel.AppsDownloaded, Converter={StaticResource CollectionVisibilityConverter}}"
+                            Grid.Column="0"
+                            HorizontalAlignment="Center">
+                            <Grid.RowDefinitions>
+                                    <RowDefinition/>
+                                    <RowDefinition/>
+                                </Grid.RowDefinitions>
+                                <TextBlock 
+                                    Grid.Row="0" Text="{x:Bind ViewModel.AppsDownloaded.Count}" 
+                                    FontSize="{StaticResource TitleLargeTextBlockFontSize}" 
+                                    FontWeight="{StaticResource InfoBarTitleFontWeight}" 
+                                    HorizontalAlignment="center"/>
+                                <TextBlock 
+                                    Grid.Row="1" 
+                                    Text="{x:Bind ViewModel.ApplicationsClonedText}"
+                                    HorizontalAlignment="center"
+                                    Foreground="{ThemeResource TextFillColorSecondary}"/>
+                            </Grid>
+                            <Grid
+                                Grid.Column="1"
+                                Visibility="{x:Bind ViewModel.RepositoriesCloned, Converter={StaticResource CollectionVisibilityConverter}}">
+                                <Grid.RowDefinitions>
+                                    <RowDefinition/>
+                                    <RowDefinition/>
+                                </Grid.RowDefinitions>
+                                <TextBlock 
+                                    Grid.Row="0" 
+                                    Text="{x:Bind ViewModel.RepositoriesCloned.Count}" 
+                                    FontSize="{StaticResource TitleLargeTextBlockFontSize}" 
+                                    FontWeight="{StaticResource InfoBarTitleFontWeight}"
+                                    HorizontalAlignment="Center"/>
+                                <TextBlock 
+                                    Grid.Row="1" 
+                                    HorizontalAlignment="Center"
+                                    Text="{x:Bind ViewModel.RepositoriesClonedText}"
+                                    Foreground="{ThemeResource TextFillColorSecondary}"/>
+                            </Grid>
+                            <Button Grid.Row="1" Grid.ColumnSpan="2" Visibility="{x:Bind ViewModel.FailedTasks, Mode=OneWay, Converter={StaticResource NegatedCollectionVisibilityConverter}}"
+                                x:Uid="ms-resource:///DevHome.SetupFlow/Resources/SummaryPage_OpenDashboard" 
+                                HorizontalAlignment="Center" 
+                                Command="{x:Bind ViewModel.GoToDashboardCommand, Mode=OneWay}" 
+                                Style="{StaticResource AccentButtonStyle}"
+                                Margin="0, 50, 0, 0"/>
+                    </Grid>
+                    <!-- Next steps section -->
+                    <ContentControl Grid.Row="1" Template="{ThemeResource LinksTemplate}" />
+                </Grid>
+
+                <!-- Displays the repos cloned and apps downloaded -->
+                <StackPanel Grid.Column="1" Orientation="Vertical" x:Name="TaskGroupSections">
+                    <StackPanel.Resources>
+                        <Thickness x:Key="ExpanderHeaderBorderThickness">0</Thickness>
+                        <SolidColorBrush x:Key="ExpanderHeaderBackground" Color="Transparent" />
+                        <SolidColorBrush x:Key="ExpanderContentBackground" Color="Transparent" />
+                        <SolidColorBrush x:Key="ExpanderContentBorderBrush" Color="Transparent" />
+                        <Style TargetType="Expander">
+                            <Setter Property="IsExpanded" Value="True"/>
+                            <Setter Property="HorizontalAlignment" Value="Stretch"/>
+                            <Setter Property="HorizontalContentAlignment" Value="Stretch"/>
+                        </Style>
+                    </StackPanel.Resources>
+
+                    <!-- Repos cloned -->
+                    <Grid Padding="0,13" Visibility="{x:Bind ViewModel.RepositoriesCloned, Converter={StaticResource CollectionVisibilityConverter}}"
+                        BorderBrush="{ThemeResource DividerStrokeColorDefaultBrush}" 
+                        BorderThickness="{ThemeResource TopNavigationViewContentGridBorderThickness}">
+                        <Expander MaxHeight="200">
+                            <Expander.Header>
+                                <TextBlock x:Uid="ms-resource:///DevHome.SetupFlow/Resources/SummaryPage_ReposClonedDisplay" Style="{ThemeResource BodyStrongTextBlockStyle}"/>
+                            </Expander.Header>
+                            <ListView ItemsSource="{x:Bind ViewModel.RepositoriesCloned, Mode=OneWay}" SelectionMode="None">
+                                <ListView.ItemTemplate>
+                                    <DataTemplate x:DataType="models:RepoViewListItem">
+                                        <Grid Margin="0, 10, 0, 0" ColumnSpacing="5">
+                                            <Grid.ColumnDefinitions>
+                                                <ColumnDefinition Width="auto"/>
+                                                <ColumnDefinition Width="*"/>
+                                            </Grid.ColumnDefinitions>
+                                            <FontIcon Grid.Column="0" FontSize="16"  FontFamily="{StaticResource DevHomeFluentIcons}" Glyph="{x:Bind IsPrivate, Mode=OneWay, Converter={StaticResource BoolToGlyphConverter}}"/>
+                                            <TextBlock 
+                                                Grid.Column="1"
+                                                Text="{x:Bind RepoName}"
+                                                Margin="5 0 0 0"
+                                                TextWrapping="Wrap"/>
+                                        </Grid>
+                                    </DataTemplate>
+                                </ListView.ItemTemplate>
+                            </ListView>
+                        </Expander>
+                    </Grid>
+
+                    <!-- Apps downloaded -->
+                    <Grid 
+                        Padding="0,12"
+                        Visibility="{x:Bind ViewModel.AppsDownloaded, Converter={StaticResource CollectionVisibilityConverter}}"
+                        BorderBrush="{ThemeResource DividerStrokeColorDefaultBrush}" 
+                        BorderThickness="{ThemeResource TopNavigationViewContentGridBorderThickness}">
+                        <Expander>
+                            <Expander.Header>
+                                <TextBlock x:Uid="ms-resource:///DevHome.SetupFlow/Resources/SummaryPage_AppsDownlodedDisplay" Style="{ThemeResource BodyStrongTextBlockStyle}" Padding="0,12"/>
+                            </Expander.Header>
+                            <GridView ItemsSource="{x:Bind ViewModel.AppsDownloaded, Mode=OneWay}" SelectionMode="None">
+                                <GridView.ItemsPanel>
+                                    <ItemsPanelTemplate>
+                                        <ItemsWrapGrid MaximumRowsOrColumns="3" Orientation="Horizontal" />
+                                    </ItemsPanelTemplate>
+                                </GridView.ItemsPanel>
+                                <GridView.ItemTemplate>
+                                    <DataTemplate x:DataType="viewModels:PackageViewModel">
+                                        <controls:PackageDetailsSettingsCard Width="250" Padding="5">
+                                            <ToolTipService.ToolTip>
+                                                <controls:PackageDetailsTooltip Package="{x:Bind}" />
+                                            </ToolTipService.ToolTip>
+                                            <controls:PackageDetailsSettingsCard.Header>
+                                                <TextBlock Style="{ThemeResource AppManagementPackageTitleTextBlock}" Text="{x:Bind PackageTitle}" />
+                                            </controls:PackageDetailsSettingsCard.Header>
+                                            <controls:PackageDetailsSettingsCard.Description>
+                                                <TextBlock Style="{ThemeResource AppManagementPackageDescriptionTextBlock}" Text="{x:Bind PackageDescription}" />
+                                            </controls:PackageDetailsSettingsCard.Description>
+                                            <controls:PackageDetailsSettingsCard.HeaderIcon>
+                                                <ImageIcon Source="{x:Bind Icon}"/>
+                                            </controls:PackageDetailsSettingsCard.HeaderIcon>
+                                        </controls:PackageDetailsSettingsCard>
+                                    </DataTemplate>
+                                </GridView.ItemTemplate>
+                            </GridView>
+                        </Expander>
+                    </Grid>
+
+                    <!-- Installation notes -->
+                    <Grid 
+                        Padding="0,12"
+                        Visibility="{x:Bind ViewModel.AppsDownloadedInstallationNotes, Converter={StaticResource CollectionVisibilityConverter}}"
+                        BorderBrush="{ThemeResource DividerStrokeColorDefaultBrush}" 
+                        BorderThickness="{ThemeResource TopNavigationViewContentGridBorderThickness}">
+                        <Expander>
+                            <Expander.Header>
+                                <TextBlock Style="{ThemeResource BodyStrongTextBlockStyle}" Padding="0,12">Installation Notes</TextBlock>
+                            </Expander.Header>
+                            <ListView SelectionMode="None" ItemsSource="{x:Bind ViewModel.AppsDownloadedInstallationNotes}">
+                                <ListView.ItemTemplate>
+                                    <DataTemplate x:DataType="viewModels:PackageViewModel">
+                                        <Grid ColumnSpacing="12" Margin="0,0,0,4" CornerRadius="8" Padding="18,20" Background="{ThemeResource CardBackgroundFillColorDefaultBrush}">
+                                            <Grid.ColumnDefinitions>
+                                                <ColumnDefinition Width="auto" />
+                                                <ColumnDefinition Width="*" />
+                                            </Grid.ColumnDefinitions>
+                                            <ImageIcon Width="24" VerticalAlignment="Top" Source="{x:Bind Icon}"/>
+                                            <StackPanel Grid.Column="1">
+                                                <TextBlock Style="{ThemeResource BodyStrongTextBlockStyle}" Text="{x:Bind PackageTitle}"/>
+                                                <TextBlock
+                                                    MaxLines="2"
+                                                    IsTextSelectionEnabled="True"
+                                                    TextWrapping="WrapWholeWords"
+                                                    TextTrimming="WordEllipsis"
+                                                    IsTextTrimmedChanged="InstallationNotes_IsTextTrimmedChanged"
+                                                    Tag="{Binding ElementName=ViewAllButton}"
+                                                    Foreground="{ThemeResource TextFillColorSecondaryBrush}"
+                                                    Text="{x:Bind InstallationNotes}"/>
+                                                <HyperlinkButton
+                                                    Name="ViewAllButton"
+                                                    Visibility="Collapsed"
+                                                    Click="ViewAllButton_Click"
+                                                    Style="{ThemeResource TextBlockButtonStyle}"
+                                                    x:Uid="ms-resource:///DevHome.SetupFlow/Resources/SummaryPage_ViewAll"
+                                                    Tag="{x:Bind}"/>
+                                            </StackPanel>
+                                        </Grid>
+                                    </DataTemplate>
+                                </ListView.ItemTemplate>
+                            </ListView>
+                        </Expander>
+                    </Grid>
+                </StackPanel>
+            </Grid>
+        </Grid>
+    </ScrollViewer>
+</UserControl>