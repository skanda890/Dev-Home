﻿// Copyright (c) Microsoft Corporation.
// Licensed under the MIT License.

using DevHome.Common.Views;
<<<<<<< HEAD
=======
using Microsoft.Windows.DevHome.SDK;
>>>>>>> fe542ed5

namespace DevHome.SetupFlow.Models;

/// <summary>
/// Messages to show in the action center part of the loading screen when an item encountered an error
/// </summary>
public class ActionCenterMessages
{
    /// <summary>
    /// Gets or sets the message to show to the user
    /// </summary>
    public string PrimaryMessage
    {
        get; set;
    }

<<<<<<< HEAD
    public ExtensionAdaptiveCardPanel ExtensionAdaptiveCardPanel { get; set; }
=======
    public ExtensionAdaptiveCardPanel ExtensionAdaptiveCardPanel { get; set; } = new();
>>>>>>> fe542ed5

    public ActionCenterMessages(ExtensionAdaptiveCardPanel panel, string primaryMessage)
    {
        ExtensionAdaptiveCardPanel = panel;
        PrimaryMessage = primaryMessage;
    }

    public ActionCenterMessages()
    {
    }
}
<|MERGE_RESOLUTION|>--- conflicted
+++ resolved
@@ -1,40 +1,33 @@
-﻿// Copyright (c) Microsoft Corporation.
-// Licensed under the MIT License.
-
-using DevHome.Common.Views;
-<<<<<<< HEAD
-=======
-using Microsoft.Windows.DevHome.SDK;
->>>>>>> fe542ed5
-
-namespace DevHome.SetupFlow.Models;
-
-/// <summary>
-/// Messages to show in the action center part of the loading screen when an item encountered an error
-/// </summary>
-public class ActionCenterMessages
-{
-    /// <summary>
-    /// Gets or sets the message to show to the user
-    /// </summary>
-    public string PrimaryMessage
-    {
-        get; set;
-    }
-
-<<<<<<< HEAD
-    public ExtensionAdaptiveCardPanel ExtensionAdaptiveCardPanel { get; set; }
-=======
-    public ExtensionAdaptiveCardPanel ExtensionAdaptiveCardPanel { get; set; } = new();
->>>>>>> fe542ed5
-
-    public ActionCenterMessages(ExtensionAdaptiveCardPanel panel, string primaryMessage)
-    {
-        ExtensionAdaptiveCardPanel = panel;
-        PrimaryMessage = primaryMessage;
-    }
-
-    public ActionCenterMessages()
-    {
-    }
-}
+﻿// Copyright (c) Microsoft Corporation.
+// Licensed under the MIT License.
+
+using DevHome.Common.Views;
+using Microsoft.Windows.DevHome.SDK;
+
+namespace DevHome.SetupFlow.Models;
+
+/// <summary>
+/// Messages to show in the action center part of the loading screen when an item encountered an error
+/// </summary>
+public class ActionCenterMessages
+{
+    /// <summary>
+    /// Gets or sets the message to show to the user
+    /// </summary>
+    public string PrimaryMessage
+    {
+        get; set;
+    }
+
+    public ExtensionAdaptiveCardPanel ExtensionAdaptiveCardPanel { get; set; } = new();
+
+    public ActionCenterMessages(ExtensionAdaptiveCardPanel panel, string primaryMessage)
+    {
+        ExtensionAdaptiveCardPanel = panel;
+        PrimaryMessage = primaryMessage;
+    }
+
+    public ActionCenterMessages()
+    {
+    }
+}