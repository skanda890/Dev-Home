--- conflicted
+++ resolved
@@ -1,228 +1,144 @@
-﻿// Copyright (c) Microsoft Corporation.
-// Licensed under the MIT License.
-
-extern alias Projection;
-
-using System;
-using System.Collections.Generic;
-using System.IO;
-using System.Linq;
-using System.Threading.Tasks;
-using CommunityToolkit.Mvvm.ComponentModel;
-using CommunityToolkit.Mvvm.Input;
-using DevHome.Common.TelemetryEvents.SetupFlow;
-using DevHome.Common.Windows.FileDialog;
-using DevHome.SetupFlow.Models;
-using DevHome.SetupFlow.Services;
-using DevHome.SetupFlow.TaskGroups;
-using DevHome.Telemetry;
-using Microsoft.UI.Xaml;
-using Serilog;
-
-namespace DevHome.SetupFlow.ViewModels;
-
-public partial class ReviewViewModel : SetupPageViewModelBase
-{
-    private readonly ILogger _log = Log.ForContext("SourceContext", nameof(ReviewViewModel));
-
-    private readonly SetupFlowOrchestrator _setupFlowOrchestrator;
-    private readonly ConfigurationFileBuilder _configFileBuilder;
-    private readonly Window _mainWindow;
-
-    private readonly SetupFlowOrchestrator _setupFlowOrchestrator;
-
-    [ObservableProperty]
-    private IList<ReviewTabViewModelBase> _reviewTabs;
-
-    [ObservableProperty]
-    private ReviewTabViewModelBase _selectedReviewTab;
-
-    [ObservableProperty]
-    private bool _readAndAgree;
-
-    [ObservableProperty]
-    [NotifyCanExecuteChangedFor(nameof(SetUpCommand))]
-    private bool _canSetUp;
-
-    [ObservableProperty]
-    private string _reviewPageTitle;
-
-    [ObservableProperty]
-    private string _reviewPageExpanderDescription;
-
-    [ObservableProperty]
-    private string _reviewPageDescription;
-
-    public bool ShouldShowGenerateConfigurationFile => !Orchestrator.IsInCreateEnvironmentFlow;
-
-    public bool HasApplicationsToInstall => Orchestrator.GetTaskGroup<AppManagementTaskGroup>()?.SetupTasks.Any() == true;
-
-    public bool RequiresTermsAgreement => HasApplicationsToInstall;
-
-    public bool HasMSStoreApplicationsToInstall
-    {
-        get
-        {
-            var hasMSStoreApps = Orchestrator.GetTaskGroup<AppManagementTaskGroup>()?.SetupTasks.Any(task =>
-            {
-                var installTask = task as InstallPackageTask;
-                return installTask?.IsFromMSStore == true;
-            });
-
-            return hasMSStoreApps == true;
-        }
-    }
-
-    public bool CanSetupTarget
-    {
-        get
-        {
-            var repoConfigTasksTotal = _setupFlowOrchestrator.GetTaskGroup<RepoConfigTaskGroup>()?.CloneTasks.Count ?? 0;
-            var appManagementTasksTotal = _setupFlowOrchestrator.GetTaskGroup<AppManagementTaskGroup>()?.SetupTasks.Count() ?? 0;
-            if (_setupFlowOrchestrator.IsSettingUpATargetMachine && repoConfigTasksTotal == 0 && appManagementTasksTotal == 0)
-            {
-                // either repo config or app management task group is required to setup target
-                return false;
-            }
-
-            return true;
-        }
-    }
-
-    public bool HasTasksToSetUp => Orchestrator.TaskGroups.Any(g => g.SetupTasks.Any());
-
-    public bool HasDSCTasksToDownload => Orchestrator.TaskGroups.Any(g => g.DSCTasks.Any());
-
-    public ReviewViewModel(
-        ISetupFlowStringResource stringResource,
-        SetupFlowOrchestrator orchestrator,
-        ConfigurationFileBuilder configFileBuilder,
-        Window mainWindow)
-        : base(stringResource, orchestrator)
-    {
-        NextPageButtonText = StringResource.GetLocalized(StringResourceKey.SetUpButton);
-        PageTitle = StringResource.GetLocalized(StringResourceKey.ReviewPageTitle);
-<<<<<<< HEAD
-        ReviewPageExpanderDescription = StringResource.GetLocalized(StringResourceKey.ReviewExpanderDescription);
-        ReviewPageDescription = StringResource.GetLocalized(StringResourceKey.SetupShellReviewPageDescription);
-
-        _setupFlowOrchestrator = orchestrator;
-        _configFileBuilder = configFileBuilder;
-        _mainWindow = mainWindow;
-=======
-
-        _setupFlowOrchestrator = orchestrator;
->>>>>>> fe542ed5
-    }
-
-    protected async override Task OnEachNavigateToAsync()
-    {
-        // Re-compute the list of tabs as it can change depending on the current selections
-        ReviewTabs =
-            Orchestrator.TaskGroups
-            .Select(taskGroup => taskGroup.GetReviewTabViewModel())
-            .Where(tab => tab?.HasItems == true)
-            .ToList();
-        SelectedReviewTab = ReviewTabs.FirstOrDefault();
-
-        // If the CreateEnvironmentTaskGroup is present, update the setup button text to "Create Environment"
-        // and page title to "Review your environment"
-        if (Orchestrator.GetTaskGroup<EnvironmentCreationOptionsTaskGroup>() != null)
-        {
-            NextPageButtonText = StringResource.GetLocalized(StringResourceKey.CreateEnvironmentButtonText);
-            PageTitle = StringResource.GetLocalized(StringResourceKey.EnvironmentCreationReviewPageTitle);
-            ReviewPageExpanderDescription = StringResource.GetLocalized(StringResourceKey.EnvironmentCreationReviewExpanderDescription);
-            ReviewPageDescription = StringResource.GetLocalized(StringResourceKey.SetupShellReviewPageDescriptionForEnvironmentCreation);
-        }
-
-        NextPageButtonToolTipText = HasTasksToSetUp ? null : StringResource.GetLocalized(StringResourceKey.ReviewNothingToSetUpToolTip);
-
-        UpdateCanSetUp();
-
-        await Task.CompletedTask;
-    }
-
-    partial void OnReadAndAgreeChanged(bool value) => UpdateCanSetUp();
-
-    public void UpdateCanSetUp()
-    {
-        CanSetUp = HasTasksToSetUp && IsValidTermsAgreement() && CanSetupTarget;
-    }
-
-    /// <summary>
-    /// Validate if the terms agreement is required and checked
-    /// </summary>
-    /// <returns>True if terms agreement is valid, false otherwise.</returns>
-    private bool IsValidTermsAgreement()
-    {
-        return !RequiresTermsAgreement || ReadAndAgree;
-    }
-
-    [RelayCommand(CanExecute = nameof(CanSetUp))]
-    private async Task OnSetUpAsync()
-    {
-        try
-        {
-            // If we are in the setup target flow, we don't need to initialize the elevated server.
-            // as work will be done in a remote machine.
-            if (!Orchestrator.IsSettingUpATargetMachine)
-            {
-                await Orchestrator.InitializeElevatedServerAsync();
-            }
-
-<<<<<<< HEAD
-            var flowPages = Orchestrator.FlowPages.Select(p => p.GetType().Name).ToList();
-            TelemetryFactory.Get<ITelemetry>().Log(
-                "Review_SetUp",
-                LogLevel.Critical,
-                new ReviewSetUpCommandEvent(Orchestrator.IsSettingUpATargetMachine, flowPages),
-                relatedActivityId: Orchestrator.ActivityId);
-
-=======
->>>>>>> fe542ed5
-            await Orchestrator.GoToNextPage();
-        }
-        catch (Exception e)
-        {
-            _log.Error(e, $"Failed to initialize elevated process.");
-        }
-    }
-
-    [RelayCommand(CanExecute = nameof(HasDSCTasksToDownload))]
-    private async Task DownloadConfigurationAsync()
-    {
-        try
-        {
-            // Show the save file dialog
-            using var fileDialog = new WindowSaveFileDialog();
-            fileDialog.AddFileType(StringResource.GetLocalized(StringResourceKey.FilePickerSingleFileTypeOption, "YAML"), ".winget");
-            fileDialog.AddFileType(StringResource.GetLocalized(StringResourceKey.FilePickerSingleFileTypeOption, "YAML"), ".dsc.yaml");
-            var fileName = fileDialog.Show(_mainWindow);
-
-            // If the user selected a file, write the configuration to it
-            if (!string.IsNullOrEmpty(fileName))
-            {
-                var configFile = _configFileBuilder.BuildConfigFileStringFromTaskGroups(Orchestrator.TaskGroups, ConfigurationFileKind.Normal);
-                await File.WriteAllTextAsync(fileName, configFile);
-                ReportGenerateConfiguration();
-            }
-        }
-        catch (Exception e)
-        {
-            _log.Error(e, $"Failed to download configuration file.");
-        }
-    }
-
-    private void ReportGenerateConfiguration()
-    {
-        var flowPages = Orchestrator.FlowPages.Select(p => p.GetType().Name).ToList();
-        TelemetryFactory.Get<ITelemetry>().Log("Review_GenerateConfiguration", LogLevel.Critical, new ReviewGenerateConfigurationCommandEvent(flowPages));
-
-        var installTasks = Orchestrator.TaskGroups.OfType<AppManagementTaskGroup>()
-            .SelectMany(x => x.DSCTasks.OfType<InstallPackageTask>());
-
-        var installedPackagesCount = installTasks.Count(task => task.IsInstalled);
-        var nonInstalledPackagesCount = installTasks.Count() - installedPackagesCount;
-        TelemetryFactory.Get<ITelemetry>().Log("Review_GenerateConfigurationForInstallPackages", LogLevel.Critical, new ReviewGenerateConfigurationForInstallEvent(installedPackagesCount, nonInstalledPackagesCount));
-    }
-}
+﻿// Copyright (c) Microsoft Corporation.
+// Licensed under the MIT License.
+
+extern alias Projection;
+
+using System;
+using System.Collections.Generic;
+using System.Linq;
+using System.Threading.Tasks;
+using CommunityToolkit.Mvvm.ComponentModel;
+using CommunityToolkit.Mvvm.Input;
+using DevHome.SetupFlow.Common.Contracts;
+using DevHome.SetupFlow.Common.Elevation;
+using DevHome.SetupFlow.Common.Helpers;
+using DevHome.SetupFlow.Models;
+using DevHome.SetupFlow.Services;
+using DevHome.SetupFlow.TaskGroups;
+using Microsoft.Extensions.Hosting;
+
+using Projection::DevHome.SetupFlow.ElevatedComponent;
+
+namespace DevHome.SetupFlow.ViewModels;
+
+public partial class ReviewViewModel : SetupPageViewModelBase
+{
+    private readonly IHost _host;
+
+    private readonly SetupFlowOrchestrator _setupFlowOrchestrator;
+
+    [ObservableProperty]
+    private IList<ReviewTabViewModelBase> _reviewTabs;
+
+    [ObservableProperty]
+    private ReviewTabViewModelBase _selectedReviewTab;
+
+    [ObservableProperty]
+    private bool _readAndAgree;
+
+    [ObservableProperty]
+    [NotifyCanExecuteChangedFor(nameof(SetUpCommand))]
+    private bool _canSetUp;
+
+    public bool HasApplicationsToInstall => Orchestrator.GetTaskGroup<AppManagementTaskGroup>()?.SetupTasks.Any() == true;
+
+    public bool RequiresTermsAgreement => HasApplicationsToInstall;
+
+    public bool HasMSStoreApplicationsToInstall
+    {
+        get
+        {
+            var hasMSStoreApps = Orchestrator.GetTaskGroup<AppManagementTaskGroup>()?.SetupTasks.Any(task =>
+            {
+                var installTask = task as InstallPackageTask;
+                return installTask?.IsFromMSStore == true;
+            });
+
+            return hasMSStoreApps == true;
+        }
+    }
+
+    public bool CanSetupTarget
+    {
+        get
+        {
+            var repoConfigTasksTotal = _setupFlowOrchestrator.GetTaskGroup<RepoConfigTaskGroup>()?.CloneTasks.Count ?? 0;
+            var appManagementTasksTotal = _setupFlowOrchestrator.GetTaskGroup<AppManagementTaskGroup>()?.SetupTasks.Count() ?? 0;
+            if (_setupFlowOrchestrator.IsSettingUpATargetMachine && repoConfigTasksTotal == 0 && appManagementTasksTotal == 0)
+            {
+                // either repo config or app management task group is required to setup target
+                return false;
+            }
+
+            return true;
+        }
+    }
+
+    public bool HasTasksToSetUp => Orchestrator.TaskGroups.Any(g => g.SetupTasks.Any());
+
+    public ReviewViewModel(
+        ISetupFlowStringResource stringResource,
+        SetupFlowOrchestrator orchestrator,
+        IHost host)
+        : base(stringResource, orchestrator)
+    {
+        _host = host;
+
+        NextPageButtonText = StringResource.GetLocalized(StringResourceKey.SetUpButton);
+        PageTitle = StringResource.GetLocalized(StringResourceKey.ReviewPageTitle);
+
+        _setupFlowOrchestrator = orchestrator;
+    }
+
+    protected async override Task OnEachNavigateToAsync()
+    {
+        // Re-compute the list of tabs as it can change depending on the current selections
+        ReviewTabs =
+            Orchestrator.TaskGroups
+            .Select(taskGroup => taskGroup.GetReviewTabViewModel())
+            .Where(tab => tab?.HasItems == true)
+            .ToList();
+        SelectedReviewTab = ReviewTabs.FirstOrDefault();
+
+        NextPageButtonToolTipText = HasTasksToSetUp ? null : StringResource.GetLocalized(StringResourceKey.ReviewNothingToSetUpToolTip);
+        UpdateCanSetUp();
+
+        await Task.CompletedTask;
+    }
+
+    partial void OnReadAndAgreeChanged(bool value) => UpdateCanSetUp();
+
+    public void UpdateCanSetUp()
+    {
+        CanSetUp = HasTasksToSetUp && IsValidTermsAgreement() && CanSetupTarget;
+    }
+
+    /// <summary>
+    /// Validate if the terms agreement is required and checked
+    /// </summary>
+    /// <returns>True if terms agreement is valid, false otherwise.</returns>
+    private bool IsValidTermsAgreement()
+    {
+        return !RequiresTermsAgreement || ReadAndAgree;
+    }
+
+    [RelayCommand(CanExecute = nameof(CanSetUp))]
+    private async Task OnSetUpAsync()
+    {
+        try
+        {
+            // If we are in the setup target flow, we don't need to initialize the elevated server.
+            // as work will be done in a remote machine.
+            if (!Orchestrator.IsSettingUpATargetMachine)
+            {
+                await Orchestrator.InitializeElevatedServerAsync();
+            }
+
+            await Orchestrator.GoToNextPage();
+        }
+        catch (Exception e)
+        {
+            Log.Logger?.ReportError(Log.Component.Review, $"Failed to initialize elevated process.", e);
+        }
+   }
+}