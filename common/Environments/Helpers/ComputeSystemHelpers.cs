--- conflicted
+++ resolved
@@ -1,211 +1,158 @@
-﻿// Copyright (c) Microsoft Corporation.
-// Licensed under the MIT License.
-
-using System;
-using System.Collections.Generic;
-using System.Collections.ObjectModel;
-using System.IO;
-using System.Runtime.InteropServices.WindowsRuntime;
-using System.Threading.Tasks;
-using DevHome.Common.Environments.Models;
-using DevHome.Common.TelemetryEvents.SetupFlow.Environments;
-using Microsoft.Extensions.Hosting;
-using Microsoft.UI.Xaml.Media.Imaging;
-using Microsoft.Windows.DevHome.SDK;
-using Serilog;
-
-namespace DevHome.Common.Environments.Helpers;
-
-public static class ComputeSystemHelpers
-{
-    private static readonly ILogger _log = Log.ForContext("SourceContext", nameof(ComputeSystemHelpers));
-
-    public static async Task<byte[]?> GetBitmapImageArrayAsync(ComputeSystemCache computeSystem)
-    {
-        try
-        {
-            var result = await computeSystem.GetComputeSystemThumbnailAsync(string.Empty);
-
-            if ((result.Result.Status == ProviderOperationStatus.Failure) || (result.ThumbnailInBytes.Length <= 0))
-            {
-                _log.Error($"Failed to get thumbnail for compute system {computeSystem}. Error: {result.Result.DiagnosticText}");
-
-                // No thumbnail available, return null so that the card will display the default image.
-                return null;
-            }
-
-            return result.ThumbnailInBytes;
-        }
-        catch (Exception ex)
-        {
-            _log.Error(ex, $"Failed to get thumbnail for compute system {computeSystem}.");
-            return null;
-        }
-    }
-
-    public static BitmapImage? GetBitmapImageFromByteArray(byte[] array)
-    {
-        try
-        {
-            var bitmap = new BitmapImage();
-            bitmap.SetSource(array.AsBuffer().AsStream().AsRandomAccessStream());
-            return bitmap;
-        }
-        catch (Exception ex)
-        {
-            _log.Error(ex, "Failed to get thumbnail from a byte array.");
-            return null;
-        }
-    }
-
-    public static async Task<BitmapImage?> GetBitmapImageAsync(ComputeSystemCache computeSystem)
-    {
-        var array = await GetBitmapImageArrayAsync(computeSystem);
-        return (array != null) ? GetBitmapImageFromByteArray(array) : null;
-    }
-
-    public static List<CardProperty> GetComputeSystemCardProperties(IEnumerable<ComputeSystemPropertyCache> properties, string packageFullName)
-    {
-        var propertyList = new List<CardProperty>();
-
-        try
-        {
-            foreach (var property in properties)
-            {
-                propertyList.Add(new CardProperty(property, packageFullName));
-            }
-
-            return propertyList;
-        }
-        catch (Exception ex)
-        {
-            _log.Error(ex, $"Failed to get all ComputeSystemCardProperties.");
-            return propertyList;
-        }
-    }
-
-    public static async Task<List<CardProperty>> GetComputeSystemCardPropertiesAsync(ComputeSystemCache computeSystem, string packageFullName)
-    {
-        try
-        {
-            var currentProperties = await computeSystem.GetComputeSystemPropertiesAsync(string.Empty);
-            return GetComputeSystemCardProperties(currentProperties, packageFullName);
-        }
-        catch (Exception ex)
-        {
-            _log.Error(ex, $"Failed to get all properties for compute system {computeSystem}.");
-            return new List<CardProperty>();
-        }
-    }
-
-    public static CardStateColor GetColorBasedOnState(ComputeSystemState state)
-    {
-        return state switch
-        {
-            ComputeSystemState.Running => CardStateColor.Success,
-            ComputeSystemState.Stopped => CardStateColor.Neutral,
-            _ => CardStateColor.Caution,
-        };
-    }
-
-    public static EnvironmentsCallToActionData UpdateCallToActionText(int providerCount, bool isCreationPage = false)
-    {
-        var navigateToExtensionsLibrary = false;
-        string? callToActionText = null;
-        string? callToActionHyperLinkText = null;
-
-        // When the provider count is zero we'll show UX to redirect the user to the extensions library and when it is
-        // greater than zero we'll show UX to redirect user to the create environment flow.
-        if (providerCount == 0)
-        {
-            navigateToExtensionsLibrary = true;
-            callToActionText = StringResourceHelper.GetResource("NoEnvironmentsAndExtensionsNotInstalledCallToAction");
-            callToActionHyperLinkText = StringResourceHelper.GetResource("NoEnvironmentsAndExtensionsNotInstalledButton");
-        }
-        else if (providerCount > 0 && !isCreationPage)
-        {
-            // Text to redirect user to Creation flow in Machine configuration
-            callToActionText = StringResourceHelper.GetResource("NoEnvironmentsButExtensionsInstalledCallToAction");
-            callToActionHyperLinkText = StringResourceHelper.GetResource("NoEnvironmentsButExtensionsInstalledButton");
-        }
-
-        return new(navigateToExtensionsLibrary, callToActionText, callToActionHyperLinkText);
-    }
-
-    /// <summary>
-<<<<<<< HEAD
-    /// Safely removes all items from an observable collection and replaces them with new items.
-=======
-    /// Safely remove all items from an observable collection.
->>>>>>> 7155ed77
-    /// </summary>
-    /// <remarks>
-    /// There can be random COM exceptions due to using the "Clear()" method in an observable collection. This method
-    /// is used so that we can safely clear the observable collection without throwing an exceptions. This is related
-    /// to this GitHub issue https://github.com/microsoft/microsoft-ui-xaml/issues/8684. To work around this,
-    /// this method is used to remove all items individually from the end of the collection to the beginning of the collection.
-    /// </remarks>
-    /// <typeparam name="T">Type of objects that the collection contains</typeparam>
-<<<<<<< HEAD
-    /// <param name="collectionToUpdate">An observable collection that contains zero to N elements that will have its contents replaced</param>
-    /// <param name="listWithUpdates">A list that contains zero to N elements whose elements will be added to collectionToUpdate</param>
-    /// <returns>
-    /// True only if we successfully replaced all items in the collection. False otherwise.
-    /// </returns>
-    public static bool RemoveAllItemsAndReplace<T>(ObservableCollection<T> collectionToUpdate, List<T> listWithUpdates)
-    {
-        try
-        {
-            for (var i = collectionToUpdate.Count - 1; i >= 0; i--)
-            {
-                collectionToUpdate.RemoveAt(i);
-            }
-
-            for (var i = 0; i < listWithUpdates.Count; i++)
-            {
-                collectionToUpdate.Add(listWithUpdates[i]);
-            }
-
-            return true;
-=======
-    /// <param name="collection">An observable collection that contains zero to N elements</param>
-    public static void RemoveAllItems<T>(ObservableCollection<T> collection)
-    {
-        try
-        {
-            for (var i = collection.Count - 1; i >= 0; i--)
-            {
-                collection.RemoveAt(i);
-            }
->>>>>>> 7155ed77
-        }
-        catch (Exception ex)
-        {
-            _log.Error(ex, "Unable to remove items from the collection");
-        }
-<<<<<<< HEAD
-
-        return false;
-    }
-
-    public static (string DisplayMessage, string DiagnosticText, EnvironmentsTelemetryStatus Status) LogResult(ProviderOperationResult? result, ILogger logger)
-    {
-        var telemetryStatus = EnvironmentsTelemetryStatus.Succeeded;
-
-        if (result == null)
-        {
-            var logErrorMsg = $"The returned result object was null";
-            logger.Error(logErrorMsg);
-            return (logErrorMsg, logErrorMsg, EnvironmentsTelemetryStatus.Failed);
-        }
-        else if (result.Status == ProviderOperationStatus.Failure)
-        {
-            logger.Error(result.ExtendedError, $"Operation failed with error:{result.DiagnosticText}");
-            telemetryStatus = EnvironmentsTelemetryStatus.Failed;
-        }
-
-        return (result.DisplayMessage, result.DiagnosticText, telemetryStatus);
-=======
->>>>>>> 7155ed77
-    }
-}
+﻿// Copyright (c) Microsoft Corporation.
+// Licensed under the MIT License.
+
+using System;
+using System.Collections.Generic;
+using System.Collections.ObjectModel;
+using System.IO;
+using System.Runtime.InteropServices.WindowsRuntime;
+using System.Threading.Tasks;
+using DevHome.Common.Environments.Models;
+using Microsoft.UI.Xaml.Media.Imaging;
+using Microsoft.Windows.DevHome.SDK;
+using Serilog;
+
+namespace DevHome.Common.Environments.Helpers;
+
+public static class ComputeSystemHelpers
+{
+    private static readonly ILogger _log = Log.ForContext("SourceContext", nameof(ComputeSystemHelpers));
+
+    public static async Task<byte[]?> GetBitmapImageArrayAsync(ComputeSystemCache computeSystem)
+    {
+        try
+        {
+            var result = await computeSystem.GetComputeSystemThumbnailAsync(string.Empty);
+
+            if ((result.Result.Status == ProviderOperationStatus.Failure) || (result.ThumbnailInBytes.Length <= 0))
+            {
+                _log.Error($"Failed to get thumbnail for compute system {computeSystem}. Error: {result.Result.DiagnosticText}");
+
+                // No thumbnail available, return null so that the card will display the default image.
+                return null;
+            }
+
+            return result.ThumbnailInBytes;
+        }
+        catch (Exception ex)
+        {
+            _log.Error(ex, $"Failed to get thumbnail for compute system {computeSystem}.");
+            return null;
+        }
+    }
+
+    public static BitmapImage? GetBitmapImageFromByteArray(byte[] array)
+    {
+        try
+        {
+            var bitmap = new BitmapImage();
+            bitmap.SetSource(array.AsBuffer().AsStream().AsRandomAccessStream());
+            return bitmap;
+        }
+        catch (Exception ex)
+        {
+            _log.Error(ex, "Failed to get thumbnail from a byte array.");
+            return null;
+        }
+    }
+
+    public static async Task<BitmapImage?> GetBitmapImageAsync(ComputeSystemCache computeSystem)
+    {
+        var array = await GetBitmapImageArrayAsync(computeSystem);
+        return (array != null) ? GetBitmapImageFromByteArray(array) : null;
+    }
+
+    public static List<CardProperty> GetComputeSystemCardProperties(IEnumerable<ComputeSystemPropertyCache> properties, string packageFullName)
+    {
+        var propertyList = new List<CardProperty>();
+
+        try
+        {
+            foreach (var property in properties)
+            {
+                propertyList.Add(new CardProperty(property, packageFullName));
+            }
+
+            return propertyList;
+        }
+        catch (Exception ex)
+        {
+            _log.Error(ex, $"Failed to get all ComputeSystemCardProperties.");
+            return propertyList;
+        }
+    }
+
+    public static async Task<List<CardProperty>> GetComputeSystemCardPropertiesAsync(ComputeSystemCache computeSystem, string packageFullName)
+    {
+        try
+        {
+            var curentProperties = await computeSystem.GetComputeSystemPropertiesAsync(string.Empty);
+            return GetComputeSystemCardProperties(curentProperties, packageFullName);
+        }
+        catch (Exception ex)
+        {
+            _log.Error(ex, $"Failed to get all properties for compute system {computeSystem}.");
+            return new List<CardProperty>();
+        }
+    }
+
+    public static CardStateColor GetColorBasedOnState(ComputeSystemState state)
+    {
+        return state switch
+        {
+            ComputeSystemState.Running => CardStateColor.Success,
+            ComputeSystemState.Stopped => CardStateColor.Neutral,
+            _ => CardStateColor.Caution,
+        };
+    }
+
+    public static EnvironmentsCallToActionData UpdateCallToActionText(int providerCount, bool isCreationPage = false)
+    {
+        var navigateToExtensionsLibrary = false;
+        string? callToActionText = null;
+        string? callToActionHyperLinkText = null;
+
+        // When the provider count is zero we'll show UX to redirect the user to the extensions library and when it is
+        // greater than zero we'll show UX to redirect user to the create environment flow.
+        if (providerCount == 0)
+        {
+            navigateToExtensionsLibrary = true;
+            callToActionText = StringResourceHelper.GetResource("NoEnvironmentsAndExtensionsNotInstalledCallToAction");
+            callToActionHyperLinkText = StringResourceHelper.GetResource("NoEnvironmentsAndExtensionsNotInstalledButton");
+        }
+        else if (providerCount > 0 && !isCreationPage)
+        {
+            // Text to redirect user to Creation flow in Machine configuration
+            callToActionText = StringResourceHelper.GetResource("NoEnvironmentsButExtensionsInstalledCallToAction");
+            callToActionHyperLinkText = StringResourceHelper.GetResource("NoEnvironmentsButExtensionsInstalledButton");
+        }
+
+        return new(navigateToExtensionsLibrary, callToActionText, callToActionHyperLinkText);
+    }
+
+    /// <summary>
+    /// Safely remove all items from an observable collection.
+    /// </summary>
+    /// <remarks>
+    /// There can be random COM exceptions due to using the "Clear()" method in an observable collection. This method
+    /// is used so that we can safely clear the observable collection without throwing an exceptions. This is related
+    /// to this GitHub issue https://github.com/microsoft/microsoft-ui-xaml/issues/8684. To work around this,
+    /// this method is used to remove all items individually from the end of the collection to the beginning of the collection.
+    /// </remarks>
+    /// <typeparam name="T">Type of objects that the collection contains</typeparam>
+    /// <param name="collection">An observable collection that contains zero to N elements</param>
+    public static void RemoveAllItems<T>(ObservableCollection<T> collection)
+    {
+        try
+        {
+            for (var i = collection.Count - 1; i >= 0; i--)
+            {
+                collection.RemoveAt(i);
+            }
+        }
+        catch (Exception ex)
+        {
+            _log.Error(ex, "Unable to remove items from the collection");
+        }
+    }
+}