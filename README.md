![dev-home-readme-header](https://github.com/microsoft/devhome/blob/main/src/Assets/Preview/StoreDisplay-150.png)

# Welcome to the Dev Home repo!

Dev Home is a new experience from Microsoft aiming to give developers more power on Windows.

This repository contains the source code for:

* [Dev Home](https://aka.ms/devhome)
* Dev Home core widgets

Related repositories include:

* [Dev Home GitHub Extension](https://github.com/microsoft/devhomegithubextension)
* [Dev Home Azure Extension](https://github.com/microsoft/devhomeazureextension)

## Installing and running Dev Home

> **Note**: Dev Home requires Windows 11 21H2 (build 22000) or later.

If you are running Windows 11 23H2 (build 22621.2361) or later, you can install and run Dev Home just by finding it in the Start menu.

Otherwise, you can install [Dev Home from the Microsoft Store](https://aka.ms/devhome).
This allows you to always be on the latest version when we release new builds with automatic upgrades. Note that widgets may not work on older versions of Windows.

This is our preferred method.

### Other install methods

#### Via GitHub

For users who are unable to install Dev Home from the Microsoft Store, released builds can be manually downloaded from this repository's [Releases page](https://github.com/microsoft/devhome/releases).

#### Via Windows Package Manager CLI (aka Winget)

[winget](https://github.com/microsoft/winget-cli) users can download and install the latest Dev Home release by installing the `Microsoft.DevHome` package:

```powershell
winget install --id Microsoft.DevHome -e
```

---

## Dev Home roadmap

The plan for Dev Home can be found in our [roadmap](docs/roadmap.md).

---

## Dev Home overview

Please take a few minutes to review the overview below before diving into the code:

### Dashboard

The Dev Home dashboard displays Windows widgets. These widgets are built using the Windows widget platform, which relies on Adaptive Cards.

### Machine configuration

The machine configuration tool utilizes the Dev Home GitHub Extension but isn't required to clone and install apps. The app installation tool is powered by Winget.

#### Popular apps

The machine configuration tool provides a list of popular apps when selecting applications to install. This is currently a hard-coded list of applications that have been popular with developers on Windows. Popularity was determined by high levels of installation and usage. As this is a moment in time, we are not accepting submissions for this list. We're looking to improve the experience with [Suggested Apps](https://github.com/microsoft/devhome/issues/375) so the list can be optimized for developers.

---

## Documentation

Documentation for Dev Home can be found at https://aka.ms/devhomedocs.

---

## Contributing

We are excited to work alongside you, our amazing community, to build and enhance Dev Home!

***BEFORE you start work on a feature/fix,*** please read & follow our [Contributor's Guide](CONTRIBUTING.md) to help avoid any wasted or duplicate effort.

## Communicating with the team

The easiest way to communicate with the team is via GitHub issues.

Please file new issues, feature requests, and suggestions but **search for similar open/closed preexisting issues before creating a new issue.**

If you would like to ask a question that you feel doesn't warrant an issue (yet), please reach out to us via Twitter:

* [Kayla Cinnamon](https://github.com/cinnamon-msft), Senior Product Manager: [@cinnamon_msft](https://twitter.com/cinnamon_msft)
* [Clint Rutkas](https://github.com/crutkas), Principal Product Manager: [@clintrutkas](https://twitter.com/clintrutkas) 
* [Leeza Mathew](https://github.com/mathewleeza), Engineering Lead: [@leezamathew](https://twitter.com/leezamathew)

## Developer Guidance

* You must be running Windows 11 21H2 (build >= 10.0.22000.0) to run Dev Home
* You must [enable Developer Mode in the Windows Settings app](https://docs.microsoft.com/en-us/windows/uwp/get-started/enable-your-device-for-development)

---

## Code of conduct

<<<<<<< HEAD
We welcome contributions and suggestions. Most contributions require you to agree to a Contributor License Agreement (CLA) declaring that you have the right to, and actually do, grant us the rights to use your contribution. For details, visit https://cla.opensource.microsoft.com.
=======
We welcome contributions and suggestions. Most contributions require you to agree to a Contributor License Agreement (CLA) declaring that you have the right to, and do actually grant us the rights to use your contribution. For details, visit https://cla.opensource.microsoft.com.
>>>>>>> f43fc255

When you submit a pull request, a CLA bot will automatically determine whether you need to provide a CLA and decorate the PR appropriately (e.g., status check, comment). Simply follow the instructions provided by the bot. You will only need to do this once across all repos using our CLA.

This project has adopted the [Microsoft Open Source Code of Conduct](https://opensource.microsoft.com/codeofconduct/). For more information see the [Code of Conduct FAQ](https://opensource.microsoft.com/codeofconduct/faq/) or contact [opencode@microsoft.com](mailto:opencode@microsoft.com) with any additional questions or comments.

## Trademarks

This project may contain trademarks or logos for projects, products, or services. Authorized use of Microsoft trademarks or logos is subject to and must follow [Microsoft's Trademark & Brand Guidelines](https://www.microsoft.com/en-us/legal/intellectualproperty/trademarks/usage/general). Use of Microsoft trademarks or logos in modified versions of this project must not cause confusion or imply Microsoft sponsorship. Any use of third-party trademarks or logos is subject to those third-parties' policies.

## Thanks to our contributors

<a href="https://github.com/microsoft/devhome/graphs/contributors">
  <img src="https://contrib.rocks/image?repo=microsoft/devhome" />
</a><|MERGE_RESOLUTION|>--- conflicted
+++ resolved
@@ -98,11 +98,7 @@
 
 ## Code of conduct
 
-<<<<<<< HEAD
-We welcome contributions and suggestions. Most contributions require you to agree to a Contributor License Agreement (CLA) declaring that you have the right to, and actually do, grant us the rights to use your contribution. For details, visit https://cla.opensource.microsoft.com.
-=======
 We welcome contributions and suggestions. Most contributions require you to agree to a Contributor License Agreement (CLA) declaring that you have the right to, and do actually grant us the rights to use your contribution. For details, visit https://cla.opensource.microsoft.com.
->>>>>>> f43fc255
 
 When you submit a pull request, a CLA bot will automatically determine whether you need to provide a CLA and decorate the PR appropriately (e.g., status check, comment). Simply follow the instructions provided by the bot. You will only need to do this once across all repos using our CLA.
 
