<!-- Copyright (c) Microsoft Corporation.. -->
<!-- Licensed under the MIT License. -->

<ContentDialog
    x:Class="DevHome.Settings.Views.LoginUIDialog"
    xmlns="http://schemas.microsoft.com/winfx/2006/xaml/presentation"
    xmlns:x="http://schemas.microsoft.com/winfx/2006/xaml"
    xmlns:d="http://schemas.microsoft.com/expression/blend/2008"
    xmlns:mc="http://schemas.openxmlformats.org/markup-compatibility/2006"
    xmlns:commonviews="using:DevHome.Common.Views"
    mc:Ignorable="d"
    Style="{StaticResource DefaultContentDialogStyle}">

    <!-- ContentDialog Width and Height are not properly hooked up and must be set this way -->
    <ContentDialog.Resources>
<<<<<<< HEAD
        <x:Double x:Key="ContentDialogMinWidth">360</x:Double>
        <x:Double x:Key="ContentDialogMinHeight">408</x:Double>
        <x:Double x:Key="ContentDialogMaxWidth">360</x:Double>
=======
        <x:Double x:Key="ContentDialogMinWidth">360</x:Double>
        <x:Double x:Key="ContentDialogMinHeight">408</x:Double>
        <x:Double x:Key="ContentDialogMaxWidth">360</x:Double>
>>>>>>> 36c017b2
        <x:Double x:Key="ContentDialogMaxHeight">408</x:Double>
        <Thickness x:Key="ContentDialogTitleMargin">0,0,0,0</Thickness>
        <Thickness x:Key="ContentDialogPadding">0,0,0,0</Thickness>
    </ContentDialog.Resources>

    <StackPanel>
        <!-- Title and Close button -->
        <Grid>
            <TextBlock x:Uid="LoginUIDialogTitle" HorizontalAlignment="Left"
                       Style="{ThemeResource SubtitleTextBlockStyle}" 
                       Margin="16,10,0,0"/>
            <commonviews:CloseButton Click="CloseButton_Click" />
        </Grid>

        <Frame x:Name="LoginUIContent" />
    </StackPanel>
</ContentDialog>
<|MERGE_RESOLUTION|>--- conflicted
+++ resolved
@@ -1,41 +1,35 @@
-<!-- Copyright (c) Microsoft Corporation.. -->
-<!-- Licensed under the MIT License. -->
-
-<ContentDialog
-    x:Class="DevHome.Settings.Views.LoginUIDialog"
-    xmlns="http://schemas.microsoft.com/winfx/2006/xaml/presentation"
-    xmlns:x="http://schemas.microsoft.com/winfx/2006/xaml"
-    xmlns:d="http://schemas.microsoft.com/expression/blend/2008"
-    xmlns:mc="http://schemas.openxmlformats.org/markup-compatibility/2006"
-    xmlns:commonviews="using:DevHome.Common.Views"
-    mc:Ignorable="d"
-    Style="{StaticResource DefaultContentDialogStyle}">
-
-    <!-- ContentDialog Width and Height are not properly hooked up and must be set this way -->
-    <ContentDialog.Resources>
-<<<<<<< HEAD
+<!-- Copyright (c) Microsoft Corporation and Contributors. -->
+<!-- Licensed under the MIT License. -->
+
+<ContentDialog
+    x:Class="DevHome.Settings.Views.LoginUIDialog"
+    xmlns="http://schemas.microsoft.com/winfx/2006/xaml/presentation"
+    xmlns:x="http://schemas.microsoft.com/winfx/2006/xaml"
+    xmlns:d="http://schemas.microsoft.com/expression/blend/2008"
+    xmlns:mc="http://schemas.openxmlformats.org/markup-compatibility/2006"
+    xmlns:commonviews="using:DevHome.Common.Views"
+    mc:Ignorable="d"
+    Style="{StaticResource DefaultContentDialogStyle}">
+
+    <!-- ContentDialog Width and Height are not properly hooked up and must be set this way -->
+    <ContentDialog.Resources>
         <x:Double x:Key="ContentDialogMinWidth">360</x:Double>
         <x:Double x:Key="ContentDialogMinHeight">408</x:Double>
         <x:Double x:Key="ContentDialogMaxWidth">360</x:Double>
-=======
-        <x:Double x:Key="ContentDialogMinWidth">360</x:Double>
-        <x:Double x:Key="ContentDialogMinHeight">408</x:Double>
-        <x:Double x:Key="ContentDialogMaxWidth">360</x:Double>
->>>>>>> 36c017b2
-        <x:Double x:Key="ContentDialogMaxHeight">408</x:Double>
-        <Thickness x:Key="ContentDialogTitleMargin">0,0,0,0</Thickness>
-        <Thickness x:Key="ContentDialogPadding">0,0,0,0</Thickness>
-    </ContentDialog.Resources>
-
-    <StackPanel>
-        <!-- Title and Close button -->
-        <Grid>
-            <TextBlock x:Uid="LoginUIDialogTitle" HorizontalAlignment="Left"
-                       Style="{ThemeResource SubtitleTextBlockStyle}" 
-                       Margin="16,10,0,0"/>
-            <commonviews:CloseButton Click="CloseButton_Click" />
-        </Grid>
-
-        <Frame x:Name="LoginUIContent" />
-    </StackPanel>
-</ContentDialog>
+        <x:Double x:Key="ContentDialogMaxHeight">408</x:Double>
+        <Thickness x:Key="ContentDialogTitleMargin">0,0,0,0</Thickness>
+        <Thickness x:Key="ContentDialogPadding">0,0,0,0</Thickness>
+    </ContentDialog.Resources>
+
+    <StackPanel>
+        <!-- Title and Close button -->
+        <Grid>
+            <TextBlock x:Uid="LoginUIDialogTitle" HorizontalAlignment="Left"
+                       Style="{ThemeResource SubtitleTextBlockStyle}" 
+                       Margin="16,10,0,0"/>
+            <commonviews:CloseButton Click="CloseButton_Click" />
+        </Grid>
+
+        <Frame x:Name="LoginUIContent" />
+    </StackPanel>
+</ContentDialog>