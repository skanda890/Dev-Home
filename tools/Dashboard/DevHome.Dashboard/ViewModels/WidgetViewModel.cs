﻿// Copyright (c) Microsoft Corporation and Contributors
// Licensed under the MIT license.

using System;
using AdaptiveCards.ObjectModel.WinUI3;
using AdaptiveCards.Rendering.WinUI3;
using AdaptiveCards.Templating;
using CommunityToolkit.Mvvm.ComponentModel;
using DevHome.Common.Renderers;
using DevHome.Dashboard.Helpers;
using Microsoft.UI.Text;
using Microsoft.UI.Xaml;
using Microsoft.UI.Xaml.Controls;
using Microsoft.Windows.Widgets;
using Microsoft.Windows.Widgets.Hosts;
using Windows.Data.Json;
using Windows.System;

namespace DevHome.Dashboard.ViewModels;

public partial class WidgetViewModel : ObservableObject
{
    private readonly Microsoft.UI.Dispatching.DispatcherQueue _dispatcher;
    private readonly AdaptiveCardRenderer _renderer;
    private readonly WidgetHandler _widgetHandler;

    private readonly AdaptiveElementParserRegistration _elementParser;
    private readonly AdaptiveActionParserRegistration _actionParser;

    private RenderedAdaptiveCard _renderedCard;

    [ObservableProperty]
    private Widget _widget;

    [ObservableProperty]
    private WidgetDefinition _widgetDefinition;

    [ObservableProperty]
    private WidgetSize _widgetSize;

    [ObservableProperty]
    private string _widgetDisplayTitle;

    [ObservableProperty]
    private FrameworkElement _widgetFrameworkElement;

    [ObservableProperty]
    private Microsoft.UI.Xaml.Media.Brush _widgetBackground;

    public bool IsInAddMode { get; set; }

    [ObservableProperty]
    private bool _isInEditMode;

    [ObservableProperty]
    private bool _configuring;

    partial void OnWidgetChanging(Widget value)
    {
        if (Widget != null)
        {
            Widget.WidgetUpdated -= _widgetHandler.HandleWidgetUpdated;
        }
    }

    partial void OnWidgetChanged(Widget value)
    {
        if (Widget != null)
        {
            Widget.WidgetUpdated += _widgetHandler.HandleWidgetUpdated;
            RenderWidgetFrameworkElement();
        }
    }

    partial void OnWidgetDefinitionChanged(WidgetDefinition value)
    {
        if (WidgetDefinition != null)
        {
            WidgetDisplayTitle = WidgetDefinition.DisplayTitle;
        }
    }

    partial void OnWidgetFrameworkElementChanged(FrameworkElement value)
    {
        if (WidgetFrameworkElement != null && WidgetFrameworkElement is Grid grid)
        {
            WidgetBackground = grid.Background;
        }
    }

    public WidgetViewModel(
        Widget widget,
        WidgetSize widgetSize,
        WidgetDefinition widgetDefintion,
        AdaptiveCardRenderer renderer,
        Microsoft.UI.Dispatching.DispatcherQueue dispatcher)
    {
        _renderer = renderer;
        _dispatcher = dispatcher;
        _widgetHandler = new WidgetHandler(this);

        Widget = widget;
        WidgetSize = widgetSize;
<<<<<<< HEAD
        WidgetDefinition = widgetDefintion;
=======
        WidgetDefinition = widgetDefinition;

        // Use custom parser.
        _elementParser = new AdaptiveElementParserRegistration();
        _elementParser.Set(LabelGroup.CustomTypeString, new LabelGroupParser());
        _actionParser = new AdaptiveActionParserRegistration();
        _actionParser.Set(ChooseFileAction.CustomTypeString, new ChooseFileParser());
>>>>>>> 6b82de4b
    }

    public void Render()
    {
        RenderWidgetFrameworkElement();
    }

    private async void RenderWidgetFrameworkElement()
    {
        var cardTemplate = await Widget.GetCardTemplateAsync();
        var cardData = await Widget.GetCardDataAsync();

        if (string.IsNullOrEmpty(cardTemplate))
        {
            // TODO CreateWidgetAsync doesn't always seem to be "done", and returns blank templates and data.
            // Put in small wait to avoid this.
            // https://github.com/microsoft/devhome/issues/643
            Log.Logger()?.ReportWarn("WidgetViewModel", "Widget.GetCardTemplateAsync returned empty, try wait");
            await System.Threading.Tasks.Task.Delay(100);
            cardTemplate = await Widget.GetCardTemplateAsync();
            cardData = await Widget.GetCardDataAsync();
        }

        if (string.IsNullOrEmpty(cardData))
        {
            Log.Logger()?.ReportWarn("WidgetViewModel", "Widget.GetCardDataAsync returned empty, cannot render card.");
            ShowErrorCard("WidgetErrorCardDisplayText");
            return;
        }

        Log.Logger()?.ReportDebug("WidgetViewModel", $"cardTemplate = {cardTemplate}");
        Log.Logger()?.ReportDebug("WidgetViewModel", $"cardData = {cardData}");

        // If we're in the Add or Edit dialog, check the cardData to see if the card is in a configuration state
        // or if it is pinnable yet. If still configuring, the Pin button will be disabled.
        if (IsInAddMode || IsInEditMode)
        {
            GetConfiguring(cardData);
        }

        // Use the data to fill in the template.
        AdaptiveCardParseResult card;
        try
        {
            var template = new AdaptiveCardTemplate(cardTemplate);
            var json = template.Expand(cardData);

<<<<<<< HEAD
            // Use custom parser.
            var elementParser = new AdaptiveElementParserRegistration();
            elementParser.Set(LabelGroup.CustomTypeString, new LabelGroupParser());

            // Create adaptive card.
            card = AdaptiveCard.FromJsonString(json, elementParser, new AdaptiveActionParserRegistration());
        }
        catch (Exception ex)
        {
            Log.Logger()?.ReportWarn("WidgetViewModel", "There was an error expanding the Widget template with data: ", ex);
            ShowErrorCard("WidgetErrorCardDisplayText");
            return;
        }
=======
                // Create adaptive card.
                card = AdaptiveCard.FromJsonString(json, _elementParser, _actionParser);
            }
            catch (Exception ex)
            {
                _log.Warning(ex, "There was an error expanding the Widget template with data: ");
                ShowErrorCard("WidgetErrorCardDisplayText");
                return;
            }
>>>>>>> 6b82de4b

        if (_renderedCard != null)
        {
            _renderedCard.Action -= _widgetHandler.HandleAdaptiveAction;
        }

        if (card == null || card.AdaptiveCard == null)
        {
            Log.Logger()?.ReportError("WidgetViewModel", "Error in AdaptiveCardParseResult");
            ShowErrorCard("WidgetErrorCardDisplayText");
            return;
        }

        // Render card on the UI thread.
        _dispatcher.TryEnqueue(() =>
        {
            try
            {
                _renderedCard = _renderer.RenderAdaptiveCard(card.AdaptiveCard);
                if (_renderedCard != null && _renderedCard.FrameworkElement != null)
                {
                    _renderedCard.Action += _widgetHandler.HandleAdaptiveAction;
                    WidgetFrameworkElement = _renderedCard.FrameworkElement;
                }
                else
                {
                    Log.Logger()?.ReportError("WidgetViewModel", "Error in RenderedAdaptiveCard");
                    WidgetFrameworkElement = GetErrorCard("WidgetErrorCardDisplayText");
                }
            }
            catch (Exception ex)
            {
                Log.Logger()?.ReportError("WidgetViewModel", "Error rendering widget card: ", ex);
                WidgetFrameworkElement = GetErrorCard("WidgetErrorCardDisplayText");
            }
        });
    }

    // Check if the card data indicates a configuration state. Configuring is bound to the Pin button and will disable it if true.
    private void GetConfiguring(string cardData)
    {
        var jsonObj = JsonObject.Parse(cardData);
        if (jsonObj != null)
        {
            var isConfiguring = jsonObj.GetNamedBoolean("configuring", false);
            _dispatcher.TryEnqueue(() =>
            {
                Configuring = isConfiguring;
            });
        }
    }

    // Used to show a message instead of Adaptive Card content in a widget.
    public void ShowErrorCard(string error, string subError = null)
    {
        _dispatcher.TryEnqueue(() =>
        {
            WidgetFrameworkElement = GetErrorCard(error, subError);
        });
    }

    private FrameworkElement GetErrorCard(string error, string subError = null)
    {
        var resourceLoader = new Microsoft.Windows.ApplicationModel.Resources.ResourceLoader("DevHome.Dashboard.pri", "DevHome.Dashboard/Resources");

        var grid = new Grid
        {
            Background = new Microsoft.UI.Xaml.Media.SolidColorBrush(Microsoft.UI.Colors.Transparent),
            Padding = new Thickness(15, 0, 15, 0),
        };

        var sp = new StackPanel
        {
            HorizontalAlignment = HorizontalAlignment.Center,
        };

        var errorText = new TextBlock
        {
            HorizontalAlignment = HorizontalAlignment.Center,
            TextWrapping = TextWrapping.WrapWholeWords,
            FontWeight = FontWeights.Bold,
            Text = resourceLoader.GetString(error),
        };
        sp.Children.Add(errorText);

        if (subError is not null)
        {
            var subErrorText = new TextBlock
            {
                HorizontalAlignment = HorizontalAlignment.Center,
                TextWrapping = TextWrapping.WrapWholeWords,
                Text = resourceLoader.GetString(subError),
                Margin = new Thickness(0, 12, 0, 0),
            };

            sp.Children.Add(subErrorText);
        }

        grid.Children.Add(sp);
        return grid;
    }

    private async void HandleAdaptiveAction(RenderedAdaptiveCard sender, AdaptiveActionEventArgs args)
    {
        Log.Logger()?.ReportInfo("WidgetViewModel", $"HandleInvokedAction {nameof(args.Action)} for widget {Widget.Id}");
        if (args.Action is AdaptiveOpenUrlAction openUrlAction)
        {
            Log.Logger()?.ReportInfo("WidgetViewModel", $"Url = {openUrlAction.Url}");
            await Launcher.LaunchUriAsync(openUrlAction.Url);
        }
        else if (args.Action is AdaptiveExecuteAction executeAction)
        {
            var dataToSend = string.Empty;
            var dataType = executeAction.DataJson.ValueType;
            if (dataType != Windows.Data.Json.JsonValueType.Null)
            {
                dataToSend = executeAction.DataJson.Stringify();
            }
            else
            {
                var inputType = args.Inputs.AsJson().ValueType;
                if (inputType != Windows.Data.Json.JsonValueType.Null)
                {
                    dataToSend = args.Inputs.AsJson().Stringify();
                }
            }

            Log.Logger()?.ReportInfo("WidgetViewModel", $"Verb = {executeAction.Verb}, Data = {dataToSend}");
            await Widget.NotifyActionInvokedAsync(executeAction.Verb, dataToSend);
        }

        // TODO: Handle other ActionTypes
        // https://github.com/microsoft/devhome/issues/644
    }

    private void HandleWidgetUpdated(Widget sender, WidgetUpdatedEventArgs args)
    {
        Log.Logger()?.ReportDebug("WidgetViewModel", $"HandleWidgetUpdated for widget {sender.Id}");
        RenderWidgetFrameworkElement();
    }

    private class WidgetHandler
    {
        private readonly WeakReference<WidgetViewModel> _wvm;

        public WidgetHandler(WidgetViewModel widgetViewModel)
        {
            _wvm = new WeakReference<WidgetViewModel>(widgetViewModel);
        }

        public void HandleWidgetUpdated(Widget sender, WidgetUpdatedEventArgs args)
        {
            Log.Logger()?.ReportInfo("WidgetViewModel", $"HandleWidgetUpdated for widget {sender.Id}");
            if (_wvm.TryGetTarget(out var widgetViewModel))
            {
                widgetViewModel.RenderWidgetFrameworkElement();
            }
        }

        public async void HandleAdaptiveAction(RenderedAdaptiveCard sender, AdaptiveActionEventArgs args)
        {
            if (_wvm.TryGetTarget(out var widgetViewModel))
            {
                Log.Logger()?.ReportInfo("WidgetViewModel", $"HandleInvokedAction {nameof(args.Action)} for widget {widgetViewModel.Widget.Id}");
                if (args.Action is AdaptiveOpenUrlAction openUrlAction)
                {
                    Log.Logger()?.ReportInfo("WidgetViewModel", $"Url = {openUrlAction.Url}");
                    await Launcher.LaunchUriAsync(openUrlAction.Url);
                }
                else if (args.Action is AdaptiveExecuteAction executeAction)
                {
                    var dataToSend = string.Empty;
                    var dataType = executeAction.DataJson.ValueType;
                    if (dataType != Windows.Data.Json.JsonValueType.Null)
                    {
                        dataToSend = executeAction.DataJson.Stringify();
                    }
                    else
                    {
                        var inputType = args.Inputs.AsJson().ValueType;
                        if (inputType != Windows.Data.Json.JsonValueType.Null)
                        {
                            dataToSend = args.Inputs.AsJson().Stringify();
                        }
                    }

                    Log.Logger()?.ReportInfo("WidgetViewModel", $"Verb = {executeAction.Verb}, Data = {dataToSend}");
                    await widgetViewModel.Widget.NotifyActionInvokedAsync(executeAction.Verb, dataToSend);
                }

                // TODO: Handle other ActionTypes
            }
        }
    }
}
<|MERGE_RESOLUTION|>--- conflicted
+++ resolved
@@ -1,381 +1,361 @@
-﻿// Copyright (c) Microsoft Corporation and Contributors
-// Licensed under the MIT license.
-
-using System;
-using AdaptiveCards.ObjectModel.WinUI3;
-using AdaptiveCards.Rendering.WinUI3;
-using AdaptiveCards.Templating;
-using CommunityToolkit.Mvvm.ComponentModel;
-using DevHome.Common.Renderers;
-using DevHome.Dashboard.Helpers;
-using Microsoft.UI.Text;
-using Microsoft.UI.Xaml;
-using Microsoft.UI.Xaml.Controls;
-using Microsoft.Windows.Widgets;
-using Microsoft.Windows.Widgets.Hosts;
-using Windows.Data.Json;
-using Windows.System;
-
-namespace DevHome.Dashboard.ViewModels;
-
-public partial class WidgetViewModel : ObservableObject
-{
-    private readonly Microsoft.UI.Dispatching.DispatcherQueue _dispatcher;
-    private readonly AdaptiveCardRenderer _renderer;
-    private readonly WidgetHandler _widgetHandler;
-
-    private readonly AdaptiveElementParserRegistration _elementParser;
-    private readonly AdaptiveActionParserRegistration _actionParser;
-
-    private RenderedAdaptiveCard _renderedCard;
-
-    [ObservableProperty]
-    private Widget _widget;
-
-    [ObservableProperty]
-    private WidgetDefinition _widgetDefinition;
-
-    [ObservableProperty]
-    private WidgetSize _widgetSize;
-
-    [ObservableProperty]
-    private string _widgetDisplayTitle;
-
-    [ObservableProperty]
-    private FrameworkElement _widgetFrameworkElement;
-
-    [ObservableProperty]
-    private Microsoft.UI.Xaml.Media.Brush _widgetBackground;
-
-    public bool IsInAddMode { get; set; }
-
-    [ObservableProperty]
-    private bool _isInEditMode;
-
-    [ObservableProperty]
-    private bool _configuring;
-
-    partial void OnWidgetChanging(Widget value)
-    {
-        if (Widget != null)
-        {
-            Widget.WidgetUpdated -= _widgetHandler.HandleWidgetUpdated;
-        }
-    }
-
-    partial void OnWidgetChanged(Widget value)
-    {
-        if (Widget != null)
-        {
-            Widget.WidgetUpdated += _widgetHandler.HandleWidgetUpdated;
-            RenderWidgetFrameworkElement();
-        }
-    }
-
-    partial void OnWidgetDefinitionChanged(WidgetDefinition value)
-    {
-        if (WidgetDefinition != null)
-        {
-            WidgetDisplayTitle = WidgetDefinition.DisplayTitle;
-        }
-    }
-
-    partial void OnWidgetFrameworkElementChanged(FrameworkElement value)
-    {
-        if (WidgetFrameworkElement != null && WidgetFrameworkElement is Grid grid)
-        {
-            WidgetBackground = grid.Background;
-        }
-    }
-
-    public WidgetViewModel(
-        Widget widget,
-        WidgetSize widgetSize,
-        WidgetDefinition widgetDefintion,
-        AdaptiveCardRenderer renderer,
-        Microsoft.UI.Dispatching.DispatcherQueue dispatcher)
-    {
-        _renderer = renderer;
-        _dispatcher = dispatcher;
-        _widgetHandler = new WidgetHandler(this);
-
-        Widget = widget;
-        WidgetSize = widgetSize;
-<<<<<<< HEAD
-        WidgetDefinition = widgetDefintion;
-=======
-        WidgetDefinition = widgetDefinition;
-
-        // Use custom parser.
-        _elementParser = new AdaptiveElementParserRegistration();
-        _elementParser.Set(LabelGroup.CustomTypeString, new LabelGroupParser());
-        _actionParser = new AdaptiveActionParserRegistration();
-        _actionParser.Set(ChooseFileAction.CustomTypeString, new ChooseFileParser());
->>>>>>> 6b82de4b
-    }
-
-    public void Render()
-    {
-        RenderWidgetFrameworkElement();
-    }
-
-    private async void RenderWidgetFrameworkElement()
-    {
-        var cardTemplate = await Widget.GetCardTemplateAsync();
-        var cardData = await Widget.GetCardDataAsync();
-
-        if (string.IsNullOrEmpty(cardTemplate))
-        {
-            // TODO CreateWidgetAsync doesn't always seem to be "done", and returns blank templates and data.
-            // Put in small wait to avoid this.
-            // https://github.com/microsoft/devhome/issues/643
-            Log.Logger()?.ReportWarn("WidgetViewModel", "Widget.GetCardTemplateAsync returned empty, try wait");
-            await System.Threading.Tasks.Task.Delay(100);
-            cardTemplate = await Widget.GetCardTemplateAsync();
-            cardData = await Widget.GetCardDataAsync();
-        }
-
-        if (string.IsNullOrEmpty(cardData))
-        {
-            Log.Logger()?.ReportWarn("WidgetViewModel", "Widget.GetCardDataAsync returned empty, cannot render card.");
-            ShowErrorCard("WidgetErrorCardDisplayText");
-            return;
-        }
-
-        Log.Logger()?.ReportDebug("WidgetViewModel", $"cardTemplate = {cardTemplate}");
-        Log.Logger()?.ReportDebug("WidgetViewModel", $"cardData = {cardData}");
-
-        // If we're in the Add or Edit dialog, check the cardData to see if the card is in a configuration state
-        // or if it is pinnable yet. If still configuring, the Pin button will be disabled.
-        if (IsInAddMode || IsInEditMode)
-        {
-            GetConfiguring(cardData);
-        }
-
-        // Use the data to fill in the template.
-        AdaptiveCardParseResult card;
-        try
-        {
-            var template = new AdaptiveCardTemplate(cardTemplate);
-            var json = template.Expand(cardData);
-
-<<<<<<< HEAD
-            // Use custom parser.
-            var elementParser = new AdaptiveElementParserRegistration();
-            elementParser.Set(LabelGroup.CustomTypeString, new LabelGroupParser());
-
-            // Create adaptive card.
-            card = AdaptiveCard.FromJsonString(json, elementParser, new AdaptiveActionParserRegistration());
-        }
-        catch (Exception ex)
-        {
-            Log.Logger()?.ReportWarn("WidgetViewModel", "There was an error expanding the Widget template with data: ", ex);
-            ShowErrorCard("WidgetErrorCardDisplayText");
-            return;
-        }
-=======
-                // Create adaptive card.
-                card = AdaptiveCard.FromJsonString(json, _elementParser, _actionParser);
-            }
-            catch (Exception ex)
-            {
-                _log.Warning(ex, "There was an error expanding the Widget template with data: ");
-                ShowErrorCard("WidgetErrorCardDisplayText");
-                return;
-            }
->>>>>>> 6b82de4b
-
-        if (_renderedCard != null)
-        {
-            _renderedCard.Action -= _widgetHandler.HandleAdaptiveAction;
-        }
-
-        if (card == null || card.AdaptiveCard == null)
-        {
-            Log.Logger()?.ReportError("WidgetViewModel", "Error in AdaptiveCardParseResult");
-            ShowErrorCard("WidgetErrorCardDisplayText");
-            return;
-        }
-
-        // Render card on the UI thread.
-        _dispatcher.TryEnqueue(() =>
-        {
-            try
-            {
-                _renderedCard = _renderer.RenderAdaptiveCard(card.AdaptiveCard);
-                if (_renderedCard != null && _renderedCard.FrameworkElement != null)
-                {
-                    _renderedCard.Action += _widgetHandler.HandleAdaptiveAction;
-                    WidgetFrameworkElement = _renderedCard.FrameworkElement;
-                }
-                else
-                {
-                    Log.Logger()?.ReportError("WidgetViewModel", "Error in RenderedAdaptiveCard");
-                    WidgetFrameworkElement = GetErrorCard("WidgetErrorCardDisplayText");
-                }
-            }
-            catch (Exception ex)
-            {
-                Log.Logger()?.ReportError("WidgetViewModel", "Error rendering widget card: ", ex);
-                WidgetFrameworkElement = GetErrorCard("WidgetErrorCardDisplayText");
-            }
-        });
-    }
-
-    // Check if the card data indicates a configuration state. Configuring is bound to the Pin button and will disable it if true.
-    private void GetConfiguring(string cardData)
-    {
-        var jsonObj = JsonObject.Parse(cardData);
-        if (jsonObj != null)
-        {
-            var isConfiguring = jsonObj.GetNamedBoolean("configuring", false);
-            _dispatcher.TryEnqueue(() =>
-            {
-                Configuring = isConfiguring;
-            });
-        }
-    }
-
-    // Used to show a message instead of Adaptive Card content in a widget.
-    public void ShowErrorCard(string error, string subError = null)
-    {
-        _dispatcher.TryEnqueue(() =>
-        {
-            WidgetFrameworkElement = GetErrorCard(error, subError);
-        });
-    }
-
-    private FrameworkElement GetErrorCard(string error, string subError = null)
-    {
-        var resourceLoader = new Microsoft.Windows.ApplicationModel.Resources.ResourceLoader("DevHome.Dashboard.pri", "DevHome.Dashboard/Resources");
-
-        var grid = new Grid
-        {
-            Background = new Microsoft.UI.Xaml.Media.SolidColorBrush(Microsoft.UI.Colors.Transparent),
-            Padding = new Thickness(15, 0, 15, 0),
-        };
-
-        var sp = new StackPanel
-        {
-            HorizontalAlignment = HorizontalAlignment.Center,
-        };
-
-        var errorText = new TextBlock
-        {
-            HorizontalAlignment = HorizontalAlignment.Center,
-            TextWrapping = TextWrapping.WrapWholeWords,
-            FontWeight = FontWeights.Bold,
-            Text = resourceLoader.GetString(error),
-        };
-        sp.Children.Add(errorText);
-
-        if (subError is not null)
-        {
-            var subErrorText = new TextBlock
-            {
-                HorizontalAlignment = HorizontalAlignment.Center,
-                TextWrapping = TextWrapping.WrapWholeWords,
-                Text = resourceLoader.GetString(subError),
-                Margin = new Thickness(0, 12, 0, 0),
-            };
-
-            sp.Children.Add(subErrorText);
-        }
-
-        grid.Children.Add(sp);
-        return grid;
-    }
-
-    private async void HandleAdaptiveAction(RenderedAdaptiveCard sender, AdaptiveActionEventArgs args)
-    {
-        Log.Logger()?.ReportInfo("WidgetViewModel", $"HandleInvokedAction {nameof(args.Action)} for widget {Widget.Id}");
-        if (args.Action is AdaptiveOpenUrlAction openUrlAction)
-        {
-            Log.Logger()?.ReportInfo("WidgetViewModel", $"Url = {openUrlAction.Url}");
-            await Launcher.LaunchUriAsync(openUrlAction.Url);
-        }
-        else if (args.Action is AdaptiveExecuteAction executeAction)
-        {
-            var dataToSend = string.Empty;
-            var dataType = executeAction.DataJson.ValueType;
-            if (dataType != Windows.Data.Json.JsonValueType.Null)
-            {
-                dataToSend = executeAction.DataJson.Stringify();
-            }
-            else
-            {
-                var inputType = args.Inputs.AsJson().ValueType;
-                if (inputType != Windows.Data.Json.JsonValueType.Null)
-                {
-                    dataToSend = args.Inputs.AsJson().Stringify();
-                }
-            }
-
-            Log.Logger()?.ReportInfo("WidgetViewModel", $"Verb = {executeAction.Verb}, Data = {dataToSend}");
-            await Widget.NotifyActionInvokedAsync(executeAction.Verb, dataToSend);
-        }
-
-        // TODO: Handle other ActionTypes
-        // https://github.com/microsoft/devhome/issues/644
-    }
-
-    private void HandleWidgetUpdated(Widget sender, WidgetUpdatedEventArgs args)
-    {
-        Log.Logger()?.ReportDebug("WidgetViewModel", $"HandleWidgetUpdated for widget {sender.Id}");
-        RenderWidgetFrameworkElement();
-    }
-
-    private class WidgetHandler
-    {
-        private readonly WeakReference<WidgetViewModel> _wvm;
-
-        public WidgetHandler(WidgetViewModel widgetViewModel)
-        {
-            _wvm = new WeakReference<WidgetViewModel>(widgetViewModel);
-        }
-
-        public void HandleWidgetUpdated(Widget sender, WidgetUpdatedEventArgs args)
-        {
-            Log.Logger()?.ReportInfo("WidgetViewModel", $"HandleWidgetUpdated for widget {sender.Id}");
-            if (_wvm.TryGetTarget(out var widgetViewModel))
-            {
-                widgetViewModel.RenderWidgetFrameworkElement();
-            }
-        }
-
-        public async void HandleAdaptiveAction(RenderedAdaptiveCard sender, AdaptiveActionEventArgs args)
-        {
-            if (_wvm.TryGetTarget(out var widgetViewModel))
-            {
-                Log.Logger()?.ReportInfo("WidgetViewModel", $"HandleInvokedAction {nameof(args.Action)} for widget {widgetViewModel.Widget.Id}");
-                if (args.Action is AdaptiveOpenUrlAction openUrlAction)
-                {
-                    Log.Logger()?.ReportInfo("WidgetViewModel", $"Url = {openUrlAction.Url}");
-                    await Launcher.LaunchUriAsync(openUrlAction.Url);
-                }
-                else if (args.Action is AdaptiveExecuteAction executeAction)
-                {
-                    var dataToSend = string.Empty;
-                    var dataType = executeAction.DataJson.ValueType;
-                    if (dataType != Windows.Data.Json.JsonValueType.Null)
-                    {
-                        dataToSend = executeAction.DataJson.Stringify();
-                    }
-                    else
-                    {
-                        var inputType = args.Inputs.AsJson().ValueType;
-                        if (inputType != Windows.Data.Json.JsonValueType.Null)
-                        {
-                            dataToSend = args.Inputs.AsJson().Stringify();
-                        }
-                    }
-
-                    Log.Logger()?.ReportInfo("WidgetViewModel", $"Verb = {executeAction.Verb}, Data = {dataToSend}");
-                    await widgetViewModel.Widget.NotifyActionInvokedAsync(executeAction.Verb, dataToSend);
-                }
-
-                // TODO: Handle other ActionTypes
-            }
-        }
-    }
-}
+﻿// Copyright (c) Microsoft Corporation and Contributors
+// Licensed under the MIT license.
+
+using System;
+using AdaptiveCards.ObjectModel.WinUI3;
+using AdaptiveCards.Rendering.WinUI3;
+using AdaptiveCards.Templating;
+using CommunityToolkit.Mvvm.ComponentModel;
+using DevHome.Common.Renderers;
+using DevHome.Dashboard.Helpers;
+using Microsoft.UI.Text;
+using Microsoft.UI.Xaml;
+using Microsoft.UI.Xaml.Controls;
+using Microsoft.Windows.Widgets;
+using Microsoft.Windows.Widgets.Hosts;
+using Windows.Data.Json;
+using Windows.System;
+
+namespace DevHome.Dashboard.ViewModels;
+
+public partial class WidgetViewModel : ObservableObject
+{
+    private readonly Microsoft.UI.Dispatching.DispatcherQueue _dispatcher;
+    private readonly AdaptiveCardRenderer _renderer;
+    private readonly WidgetHandler _widgetHandler;
+
+    private readonly AdaptiveElementParserRegistration _elementParser;
+    private readonly AdaptiveActionParserRegistration _actionParser;
+
+    private RenderedAdaptiveCard _renderedCard;
+
+    [ObservableProperty]
+    private Widget _widget;
+
+    [ObservableProperty]
+    private WidgetDefinition _widgetDefinition;
+
+    [ObservableProperty]
+    private WidgetSize _widgetSize;
+
+    [ObservableProperty]
+    private string _widgetDisplayTitle;
+
+    [ObservableProperty]
+    private FrameworkElement _widgetFrameworkElement;
+
+    [ObservableProperty]
+    private Microsoft.UI.Xaml.Media.Brush _widgetBackground;
+
+    public bool IsInAddMode { get; set; }
+
+    [ObservableProperty]
+    private bool _isInEditMode;
+
+    [ObservableProperty]
+    private bool _configuring;
+
+    partial void OnWidgetChanging(Widget value)
+    {
+        if (Widget != null)
+        {
+            Widget.WidgetUpdated -= _widgetHandler.HandleWidgetUpdated;
+        }
+    }
+
+    partial void OnWidgetChanged(Widget value)
+    {
+        if (Widget != null)
+        {
+            Widget.WidgetUpdated += _widgetHandler.HandleWidgetUpdated;
+            RenderWidgetFrameworkElement();
+        }
+    }
+
+    partial void OnWidgetDefinitionChanged(WidgetDefinition value)
+    {
+        if (WidgetDefinition != null)
+        {
+            WidgetDisplayTitle = WidgetDefinition.DisplayTitle;
+        }
+    }
+
+    partial void OnWidgetFrameworkElementChanged(FrameworkElement value)
+    {
+        if (WidgetFrameworkElement != null && WidgetFrameworkElement is Grid grid)
+        {
+            WidgetBackground = grid.Background;
+        }
+    }
+
+    public WidgetViewModel(
+        Widget widget,
+        WidgetSize widgetSize,
+        WidgetDefinition widgetDefintion,
+        AdaptiveCardRenderer renderer,
+        Microsoft.UI.Dispatching.DispatcherQueue dispatcher)
+    {
+        _renderer = renderer;
+        _dispatcher = dispatcher;
+        _widgetHandler = new WidgetHandler(this);
+
+        Widget = widget;
+        WidgetSize = widgetSize;
+        WidgetDefinition = widgetDefinition;
+
+        // Use custom parser.
+        _elementParser = new AdaptiveElementParserRegistration();
+        _elementParser.Set(LabelGroup.CustomTypeString, new LabelGroupParser());
+        _actionParser = new AdaptiveActionParserRegistration();
+        _actionParser.Set(ChooseFileAction.CustomTypeString, new ChooseFileParser());
+    }
+
+    public void Render()
+    {
+        RenderWidgetFrameworkElement();
+    }
+
+    private async void RenderWidgetFrameworkElement()
+    {
+        var cardTemplate = await Widget.GetCardTemplateAsync();
+        var cardData = await Widget.GetCardDataAsync();
+
+        if (string.IsNullOrEmpty(cardTemplate))
+        {
+            // TODO CreateWidgetAsync doesn't always seem to be "done", and returns blank templates and data.
+            // Put in small wait to avoid this.
+            // https://github.com/microsoft/devhome/issues/643
+            Log.Logger()?.ReportWarn("WidgetViewModel", "Widget.GetCardTemplateAsync returned empty, try wait");
+            await System.Threading.Tasks.Task.Delay(100);
+            cardTemplate = await Widget.GetCardTemplateAsync();
+            cardData = await Widget.GetCardDataAsync();
+        }
+
+        if (string.IsNullOrEmpty(cardData))
+        {
+            Log.Logger()?.ReportWarn("WidgetViewModel", "Widget.GetCardDataAsync returned empty, cannot render card.");
+            ShowErrorCard("WidgetErrorCardDisplayText");
+            return;
+        }
+
+        Log.Logger()?.ReportDebug("WidgetViewModel", $"cardTemplate = {cardTemplate}");
+        Log.Logger()?.ReportDebug("WidgetViewModel", $"cardData = {cardData}");
+
+        // If we're in the Add or Edit dialog, check the cardData to see if the card is in a configuration state
+        // or if it is pinnable yet. If still configuring, the Pin button will be disabled.
+        if (IsInAddMode || IsInEditMode)
+        {
+            GetConfiguring(cardData);
+        }
+
+        // Use the data to fill in the template.
+        AdaptiveCardParseResult card;
+        try
+        {
+            var template = new AdaptiveCardTemplate(cardTemplate);
+            var json = template.Expand(cardData);
+
+                // Create adaptive card.
+                card = AdaptiveCard.FromJsonString(json, _elementParser, _actionParser);
+            }
+            catch (Exception ex)
+            {
+                _log.Warning(ex, "There was an error expanding the Widget template with data: ");
+                ShowErrorCard("WidgetErrorCardDisplayText");
+                return;
+            }
+
+        if (_renderedCard != null)
+        {
+            _renderedCard.Action -= _widgetHandler.HandleAdaptiveAction;
+        }
+
+        if (card == null || card.AdaptiveCard == null)
+        {
+            Log.Logger()?.ReportError("WidgetViewModel", "Error in AdaptiveCardParseResult");
+            ShowErrorCard("WidgetErrorCardDisplayText");
+            return;
+        }
+
+        // Render card on the UI thread.
+        _dispatcher.TryEnqueue(() =>
+        {
+            try
+            {
+                _renderedCard = _renderer.RenderAdaptiveCard(card.AdaptiveCard);
+                if (_renderedCard != null && _renderedCard.FrameworkElement != null)
+                {
+                    _renderedCard.Action += _widgetHandler.HandleAdaptiveAction;
+                    WidgetFrameworkElement = _renderedCard.FrameworkElement;
+                }
+                else
+                {
+                    Log.Logger()?.ReportError("WidgetViewModel", "Error in RenderedAdaptiveCard");
+                    WidgetFrameworkElement = GetErrorCard("WidgetErrorCardDisplayText");
+                }
+            }
+            catch (Exception ex)
+            {
+                Log.Logger()?.ReportError("WidgetViewModel", "Error rendering widget card: ", ex);
+                WidgetFrameworkElement = GetErrorCard("WidgetErrorCardDisplayText");
+            }
+        });
+    }
+
+    // Check if the card data indicates a configuration state. Configuring is bound to the Pin button and will disable it if true.
+    private void GetConfiguring(string cardData)
+    {
+        var jsonObj = JsonObject.Parse(cardData);
+        if (jsonObj != null)
+        {
+            var isConfiguring = jsonObj.GetNamedBoolean("configuring", false);
+            _dispatcher.TryEnqueue(() =>
+            {
+                Configuring = isConfiguring;
+            });
+        }
+    }
+
+    // Used to show a message instead of Adaptive Card content in a widget.
+    public void ShowErrorCard(string error, string subError = null)
+    {
+        _dispatcher.TryEnqueue(() =>
+        {
+            WidgetFrameworkElement = GetErrorCard(error, subError);
+        });
+    }
+
+    private FrameworkElement GetErrorCard(string error, string subError = null)
+    {
+        var resourceLoader = new Microsoft.Windows.ApplicationModel.Resources.ResourceLoader("DevHome.Dashboard.pri", "DevHome.Dashboard/Resources");
+
+        var grid = new Grid
+        {
+            Background = new Microsoft.UI.Xaml.Media.SolidColorBrush(Microsoft.UI.Colors.Transparent),
+            Padding = new Thickness(15, 0, 15, 0),
+        };
+
+        var sp = new StackPanel
+        {
+            HorizontalAlignment = HorizontalAlignment.Center,
+        };
+
+        var errorText = new TextBlock
+        {
+            HorizontalAlignment = HorizontalAlignment.Center,
+            TextWrapping = TextWrapping.WrapWholeWords,
+            FontWeight = FontWeights.Bold,
+            Text = resourceLoader.GetString(error),
+        };
+        sp.Children.Add(errorText);
+
+        if (subError is not null)
+        {
+            var subErrorText = new TextBlock
+            {
+                HorizontalAlignment = HorizontalAlignment.Center,
+                TextWrapping = TextWrapping.WrapWholeWords,
+                Text = resourceLoader.GetString(subError),
+                Margin = new Thickness(0, 12, 0, 0),
+            };
+
+            sp.Children.Add(subErrorText);
+        }
+
+        grid.Children.Add(sp);
+        return grid;
+    }
+
+    private async void HandleAdaptiveAction(RenderedAdaptiveCard sender, AdaptiveActionEventArgs args)
+    {
+        Log.Logger()?.ReportInfo("WidgetViewModel", $"HandleInvokedAction {nameof(args.Action)} for widget {Widget.Id}");
+        if (args.Action is AdaptiveOpenUrlAction openUrlAction)
+        {
+            Log.Logger()?.ReportInfo("WidgetViewModel", $"Url = {openUrlAction.Url}");
+            await Launcher.LaunchUriAsync(openUrlAction.Url);
+        }
+        else if (args.Action is AdaptiveExecuteAction executeAction)
+        {
+            var dataToSend = string.Empty;
+            var dataType = executeAction.DataJson.ValueType;
+            if (dataType != Windows.Data.Json.JsonValueType.Null)
+            {
+                dataToSend = executeAction.DataJson.Stringify();
+            }
+            else
+            {
+                var inputType = args.Inputs.AsJson().ValueType;
+                if (inputType != Windows.Data.Json.JsonValueType.Null)
+                {
+                    dataToSend = args.Inputs.AsJson().Stringify();
+                }
+            }
+
+            Log.Logger()?.ReportInfo("WidgetViewModel", $"Verb = {executeAction.Verb}, Data = {dataToSend}");
+            await Widget.NotifyActionInvokedAsync(executeAction.Verb, dataToSend);
+        }
+
+        // TODO: Handle other ActionTypes
+        // https://github.com/microsoft/devhome/issues/644
+    }
+
+    private void HandleWidgetUpdated(Widget sender, WidgetUpdatedEventArgs args)
+    {
+        Log.Logger()?.ReportDebug("WidgetViewModel", $"HandleWidgetUpdated for widget {sender.Id}");
+        RenderWidgetFrameworkElement();
+    }
+
+    private class WidgetHandler
+    {
+        private readonly WeakReference<WidgetViewModel> _wvm;
+
+        public WidgetHandler(WidgetViewModel widgetViewModel)
+        {
+            _wvm = new WeakReference<WidgetViewModel>(widgetViewModel);
+        }
+
+        public void HandleWidgetUpdated(Widget sender, WidgetUpdatedEventArgs args)
+        {
+            Log.Logger()?.ReportInfo("WidgetViewModel", $"HandleWidgetUpdated for widget {sender.Id}");
+            if (_wvm.TryGetTarget(out var widgetViewModel))
+            {
+                widgetViewModel.RenderWidgetFrameworkElement();
+            }
+        }
+
+        public async void HandleAdaptiveAction(RenderedAdaptiveCard sender, AdaptiveActionEventArgs args)
+        {
+            if (_wvm.TryGetTarget(out var widgetViewModel))
+            {
+                Log.Logger()?.ReportInfo("WidgetViewModel", $"HandleInvokedAction {nameof(args.Action)} for widget {widgetViewModel.Widget.Id}");
+                if (args.Action is AdaptiveOpenUrlAction openUrlAction)
+                {
+                    Log.Logger()?.ReportInfo("WidgetViewModel", $"Url = {openUrlAction.Url}");
+                    await Launcher.LaunchUriAsync(openUrlAction.Url);
+                }
+                else if (args.Action is AdaptiveExecuteAction executeAction)
+                {
+                    var dataToSend = string.Empty;
+                    var dataType = executeAction.DataJson.ValueType;
+                    if (dataType != Windows.Data.Json.JsonValueType.Null)
+                    {
+                        dataToSend = executeAction.DataJson.Stringify();
+                    }
+                    else
+                    {
+                        var inputType = args.Inputs.AsJson().ValueType;
+                        if (inputType != Windows.Data.Json.JsonValueType.Null)
+                        {
+                            dataToSend = args.Inputs.AsJson().Stringify();
+                        }
+                    }
+
+                    Log.Logger()?.ReportInfo("WidgetViewModel", $"Verb = {executeAction.Verb}, Data = {dataToSend}");
+                    await widgetViewModel.Widget.NotifyActionInvokedAsync(executeAction.Verb, dataToSend);
+                }
+
+                // TODO: Handle other ActionTypes
+            }
+        }
+    }
+}