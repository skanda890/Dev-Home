<!-- Copyright (c) Microsoft Corporation.. -->
<!-- Licensed under the MIT License. -->

<views:DevHomePage
    x:Class="DevHome.Settings.Views.SettingsPage"
    xmlns="http://schemas.microsoft.com/winfx/2006/xaml/presentation"
    xmlns:x="http://schemas.microsoft.com/winfx/2006/xaml"
    xmlns:ctControls="using:CommunityToolkit.WinUI.Controls"
    xmlns:viewmodels="using:DevHome.Settings.ViewModels"
    xmlns:behaviors="using:DevHome.Common.Behaviors"
    xmlns:views="using:DevHome.Common.Views"
    behaviors:NavigationViewHeaderBehavior.HeaderTemplate="{StaticResource BreadcrumbBarDataTemplate}"
    behaviors:NavigationViewHeaderBehavior.HeaderContext="{x:Bind ViewModel}">

<<<<<<< HEAD
    <ScrollViewer VerticalAlignment="Top" VerticalScrollBarVisibility="Auto">
        <Grid MaxWidth="{ThemeResource MaxPageContentWidth}" Margin="{ThemeResource ContentPageMargin}">
            <ItemsRepeater ItemsSource="{x:Bind ViewModel.SettingsList, Mode=OneWay}">
=======
    <Grid>
        <Grid.RowDefinitions>
            <RowDefinition Height="Auto" />
            <RowDefinition Height="*" />
        </Grid.RowDefinitions>

        <BreadcrumbBar
            x:Name="BreadcrumbBar"
            Margin="40,0,40,16"
            ItemClicked="BreadcrumbBar_ItemClicked"
            ItemsSource="{x:Bind Breadcrumbs}" />

        <ScrollViewer Grid.Row="1" VerticalAlignment="Top">
            <ItemsRepeater ItemsSource="{x:Bind ViewModel.SettingsList, Mode=OneWay}" MaxWidth="{ThemeResource MaxPageContentWidth}" Margin="{ThemeResource ContentPageMargin}">
>>>>>>> 5e8aa525
                <ItemsRepeater.ItemTemplate>
                    <DataTemplate x:DataType="viewmodels:SettingViewModel">
                        <ctControls:SettingsCard Header="{x:Bind Header}" Description="{x:Bind Description}" AutomationProperties.AutomationId="{x:Bind Path}"
                                       IsClickEnabled="True" Command="{x:Bind NavigateSettingsCommand}" Margin="{ThemeResource SettingsCardMargin}">
                            <ctControls:SettingsCard.HeaderIcon>
                                <FontIcon FontFamily="{StaticResource SymbolThemeFontFamily}" Glyph="{x:Bind Glyph}"/>
                            </ctControls:SettingsCard.HeaderIcon>
                        </ctControls:SettingsCard>
                    </DataTemplate>
                </ItemsRepeater.ItemTemplate>
            </ItemsRepeater>
        </Grid>
    </ScrollViewer>
</views:DevHomePage>
<|MERGE_RESOLUTION|>--- conflicted
+++ resolved
@@ -1,48 +1,43 @@
-<!-- Copyright (c) Microsoft Corporation.. -->
-<!-- Licensed under the MIT License. -->
-
-<views:DevHomePage
-    x:Class="DevHome.Settings.Views.SettingsPage"
-    xmlns="http://schemas.microsoft.com/winfx/2006/xaml/presentation"
-    xmlns:x="http://schemas.microsoft.com/winfx/2006/xaml"
-    xmlns:ctControls="using:CommunityToolkit.WinUI.Controls"
-    xmlns:viewmodels="using:DevHome.Settings.ViewModels"
-    xmlns:behaviors="using:DevHome.Common.Behaviors"
-    xmlns:views="using:DevHome.Common.Views"
-    behaviors:NavigationViewHeaderBehavior.HeaderTemplate="{StaticResource BreadcrumbBarDataTemplate}"
-    behaviors:NavigationViewHeaderBehavior.HeaderContext="{x:Bind ViewModel}">
-
-<<<<<<< HEAD
-    <ScrollViewer VerticalAlignment="Top" VerticalScrollBarVisibility="Auto">
-        <Grid MaxWidth="{ThemeResource MaxPageContentWidth}" Margin="{ThemeResource ContentPageMargin}">
-            <ItemsRepeater ItemsSource="{x:Bind ViewModel.SettingsList, Mode=OneWay}">
-=======
-    <Grid>
-        <Grid.RowDefinitions>
-            <RowDefinition Height="Auto" />
-            <RowDefinition Height="*" />
-        </Grid.RowDefinitions>
-
-        <BreadcrumbBar
-            x:Name="BreadcrumbBar"
-            Margin="40,0,40,16"
-            ItemClicked="BreadcrumbBar_ItemClicked"
-            ItemsSource="{x:Bind Breadcrumbs}" />
-
-        <ScrollViewer Grid.Row="1" VerticalAlignment="Top">
-            <ItemsRepeater ItemsSource="{x:Bind ViewModel.SettingsList, Mode=OneWay}" MaxWidth="{ThemeResource MaxPageContentWidth}" Margin="{ThemeResource ContentPageMargin}">
->>>>>>> 5e8aa525
-                <ItemsRepeater.ItemTemplate>
-                    <DataTemplate x:DataType="viewmodels:SettingViewModel">
-                        <ctControls:SettingsCard Header="{x:Bind Header}" Description="{x:Bind Description}" AutomationProperties.AutomationId="{x:Bind Path}"
-                                       IsClickEnabled="True" Command="{x:Bind NavigateSettingsCommand}" Margin="{ThemeResource SettingsCardMargin}">
-                            <ctControls:SettingsCard.HeaderIcon>
-                                <FontIcon FontFamily="{StaticResource SymbolThemeFontFamily}" Glyph="{x:Bind Glyph}"/>
-                            </ctControls:SettingsCard.HeaderIcon>
-                        </ctControls:SettingsCard>
-                    </DataTemplate>
-                </ItemsRepeater.ItemTemplate>
-            </ItemsRepeater>
-        </Grid>
-    </ScrollViewer>
-</views:DevHomePage>
+<!-- Copyright (c) Microsoft Corporation and Contributors. -->
+<!-- Licensed under the MIT License. -->
+
+<Page
+    x:Class="DevHome.Settings.Views.SettingsPage"
+    xmlns="http://schemas.microsoft.com/winfx/2006/xaml/presentation"
+    xmlns:x="http://schemas.microsoft.com/winfx/2006/xaml"
+    xmlns:d="http://schemas.microsoft.com/expression/blend/2008"
+    xmlns:mc="http://schemas.openxmlformats.org/markup-compatibility/2006"
+    xmlns:ctControls="using:CommunityToolkit.WinUI.Controls"
+    xmlns:settings="using:DevHome.Settings.ViewModels"
+    xmlns:behaviors="using:DevHome.Common.Behaviors"
+    behaviors:NavigationViewHeaderBehavior.HeaderMode="Never"
+    mc:Ignorable="d">
+
+    <Grid>
+        <Grid.RowDefinitions>
+            <RowDefinition Height="Auto" />
+            <RowDefinition Height="*" />
+        </Grid.RowDefinitions>
+
+        <BreadcrumbBar
+            x:Name="BreadcrumbBar"
+            Margin="40,0,40,16"
+            ItemClicked="BreadcrumbBar_ItemClicked"
+            ItemsSource="{x:Bind Breadcrumbs}" />
+
+        <ScrollViewer Grid.Row="1" VerticalAlignment="Top">
+            <ItemsRepeater ItemsSource="{x:Bind ViewModel.SettingsList, Mode=OneWay}" MaxWidth="{ThemeResource MaxPageContentWidth}" Margin="{ThemeResource ContentPageMargin}">
+                <ItemsRepeater.ItemTemplate>
+                    <DataTemplate x:DataType="settings:SettingViewModel">
+                        <ctControls:SettingsCard Header="{x:Bind Header}" Description="{x:Bind Description}"
+                                       IsClickEnabled="True" Command="{x:Bind NavigateSettingsCommand}" Margin="{ThemeResource SettingsCardMargin}">
+                            <ctControls:SettingsCard.HeaderIcon>
+                                <FontIcon FontFamily="{StaticResource SymbolThemeFontFamily}" Glyph="{x:Bind Glyph}"/>
+                            </ctControls:SettingsCard.HeaderIcon>
+                        </ctControls:SettingsCard>
+                    </DataTemplate>
+                </ItemsRepeater.ItemTemplate>
+            </ItemsRepeater>
+        </ScrollViewer>
+    </Grid>
+</Page>