﻿// Copyright (c) Microsoft Corporation.
// Licensed under the MIT License.

using System;
using System.Collections.ObjectModel;
using System.Numerics;
using System.Threading.Tasks;
using Antlr4.Runtime.Misc;
using CommunityToolkit.Mvvm.ComponentModel;
using CommunityToolkit.Mvvm.Input;
using CommunityToolkit.Mvvm.Messaging;
using DevHome.Common.Environments.Helpers;
using DevHome.Common.Environments.Models;
using DevHome.Common.Environments.Services;
using DevHome.Common.Extensions;
<<<<<<< HEAD
using DevHome.Common.TelemetryEvents.Environments;
=======
using DevHome.Common.Services;
>>>>>>> 6df049af
using DevHome.Common.TelemetryEvents.SetupFlow.Environments;
using DevHome.Environments.Helpers;
using DevHome.Environments.Models;
using DevHome.Telemetry;
using Microsoft.Windows.DevHome.SDK;
using Serilog;
using WinUIEx;
using WinUIEx.Messaging;

namespace DevHome.Environments.ViewModels;

/// <summary>
/// View model for a compute system. Each 'card' in the UI represents a compute system.
/// Contains an instance of the compute system object as well.
/// </summary>
public partial class ComputeSystemViewModel : ComputeSystemCardBase, IRecipient<ComputeSystemOperationStartedData>, IRecipient<ComputeSystemOperationCompletedData>
{
    private readonly ILogger _log = Log.ForContext("SourceContext", nameof(ComputeSystemViewModel));

    private readonly StringResource _stringResource;

    private readonly WindowEx _windowEx;

    private readonly IComputeSystemManager _computeSystemManager;

    // Launch button operations
    public ObservableCollection<OperationsViewModel> LaunchOperations { get; set; }

    public ObservableCollection<CardProperty> Properties { get; set; } = new();

    public string PackageFullName { get; set; }

    private readonly Func<ComputeSystemCardBase, bool> _removalAction;

    public ComputeSystemViewModel(
        IComputeSystemManager manager,
        IComputeSystem system,
        ComputeSystemProvider provider,
        Func<ComputeSystemCardBase, bool> removalAction,
        string packageFullName,
        WindowEx windowEx)
    {
        _windowEx = windowEx;
        _computeSystemManager = manager;

        ComputeSystem = new(system);
        ProviderDisplayName = provider.DisplayName;
        PackageFullName = packageFullName;
        Name = ComputeSystem.DisplayName;
        AssociatedProviderId = ComputeSystem.AssociatedProviderId!;
        ComputeSystemId = ComputeSystem.Id!;
        _removalAction = removalAction;
        ShouldShowLaunchOperation = true;

        if (!string.IsNullOrEmpty(ComputeSystem.SupplementalDisplayName))
        {
            AlternativeName = new string("(" + ComputeSystem.SupplementalDisplayName + ")");
        }

        LaunchOperations = new ObservableCollection<OperationsViewModel>(DataExtractor.FillLaunchButtonOperations(ComputeSystem));
        DotOperations = new ObservableCollection<OperationsViewModel>(DataExtractor.FillDotButtonOperations(ComputeSystem));
        HeaderImage = CardProperty.ConvertMsResourceToIcon(provider.Icon, packageFullName);
        ComputeSystem.StateChanged += _computeSystemManager.OnComputeSystemStateChanged;
        _computeSystemManager.ComputeSystemStateChanged += OnComputeSystemStateChanged;

        _stringResource = new StringResource("DevHome.Environments.pri", "DevHome.Environments/Resources");
    }

    public async Task InitializeCardDataAsync()
    {
        await InitializeStateAsync();
        await SetBodyImageAsync();
        await SetPropertiesAsync();
        await InitializePinDataAsync();
    }

    private async Task InitializePinDataAsync()
    {
        // We know ComputeSystem and DotOperations are initialized in the constructor so it's safe to use
        var operations = new ObservableCollection<OperationsViewModel>(await DataExtractor.FillDotButtonPinOperationsAsync(ComputeSystem!));
        foreach (var operation in operations)
        {
            DotOperations!.Add(operation);
        }
    }

    private async Task InitializeStateAsync()
    {
        var result = await ComputeSystem!.GetStateAsync();
        if (result.Result.Status == ProviderOperationStatus.Failure)
        {
            _log.Error($"Failed to get state for {ComputeSystem.DisplayName} due to {result.Result.DiagnosticText}");
        }

        State = result.State;
        StateColor = ComputeSystemHelpers.GetColorBasedOnState(State);

        SetupOperationProgressBasedOnState();
    }

    private async Task SetBodyImageAsync()
    {
        BodyImage = await ComputeSystemHelpers.GetBitmapImageAsync(ComputeSystem!);
    }

    private async Task SetPropertiesAsync()
    {
        foreach (var property in await ComputeSystemHelpers.GetComputeSystemPropertiesAsync(ComputeSystem!, PackageFullName))
        {
            Properties.Add(property);
        }
    }

    public void OnComputeSystemStateChanged(ComputeSystem sender, ComputeSystemState newState)
    {
        _windowEx.DispatcherQueue.TryEnqueue(() =>
        {
            if (sender.Id == ComputeSystem!.Id)
            {
                UpdateOperationsPostCreation(State, newState);
                State = newState;
                StateColor = ComputeSystemHelpers.GetColorBasedOnState(newState);
                SetupOperationProgressBasedOnState();
            }
        });
    }

    public void RemoveStateChangedHandler()
    {
        ComputeSystem!.StateChanged -= _computeSystemManager.OnComputeSystemStateChanged;
        _computeSystemManager.ComputeSystemStateChanged -= OnComputeSystemStateChanged;

        // Unregister from all operation messages
        WeakReferenceMessenger.Default.UnregisterAll(this);
    }

    [RelayCommand]
    public void LaunchAction()
    {
        LastConnected = DateTime.Now;

        // We'll need to disable the card UI while the operation is in progress and handle failures.
        Task.Run(async () =>
        {
            _windowEx.DispatcherQueue.TryEnqueue(() =>
            {
                UiMessageToDisplay = _stringResource.GetLocalized("LaunchingEnvironmentText");
                IsOperationInProgress = true;
            });

            TelemetryFactory.Get<ITelemetry>().Log(
                "Environment_Launch_Event",
                LogLevel.Critical,
                new EnvironmentLaunchUserEvent(ComputeSystem!.AssociatedProviderId, EnvironmentsTelemetryStatus.Started));

            var operationResult = await ComputeSystem!.ConnectAsync(string.Empty);

            var completionStatus = EnvironmentsTelemetryStatus.Succeeded;
            var completionMessage = _stringResource.GetLocalized("LaunchingEnvironmentSuccessText");
            var operationFailed = (operationResult == null) || (operationResult.Result.Status == ProviderOperationStatus.Failure);

            if (operationFailed)
            {
                completionStatus = EnvironmentsTelemetryStatus.Failed;
                LogFailure(operationResult);

                var messageWhenNull = _stringResource.GetLocalized("LaunchingEnvironmentFailedUnKnownReasonText");
                completionMessage =
                    (operationResult != null) ? _stringResource.GetLocalized("LaunchingEnvironmentFailedText", operationResult.Result.DisplayMessage) : messageWhenNull;
            }

            TelemetryFactory.Get<ITelemetry>().Log(
                "Environment_Launch_Event",
                LogLevel.Critical,
                new EnvironmentLaunchUserEvent(ComputeSystem!.AssociatedProviderId, completionStatus));

            _windowEx.DispatcherQueue.TryEnqueue(() =>
            {
                UiMessageToDisplay = completionMessage;
                IsOperationInProgress = false;
                UiMessageToDisplay = operationFailed ? UiMessageToDisplay : string.Empty;
            });
        });
    }

    private void RemoveComputeSystem()
    {
        _windowEx.DispatcherQueue.TryEnqueue(() =>
        {
            _log.Information($"Removing Compute system with Name: {ComputeSystem!.DisplayName} from UI");
            _removalAction(this);
            RemoveStateChangedHandler();
        });
    }

    private void LogFailure(ComputeSystemOperationResult? computeSystemOperationResult)
    {
        if (computeSystemOperationResult == null)
        {
            _log.Error($"Launch operation failed for {ComputeSystem}. The ComputeSystemOperationResult was null");
        }
        else
        {
            _log.Error(computeSystemOperationResult.Result.ExtendedError, $"Launch operation failed for {ComputeSystem} error: {computeSystemOperationResult.Result.DiagnosticText}");
        }
    }

<<<<<<< HEAD
    /// <summary>
    /// Implements the Receive method from the IRecipient<ComputeSystemOperationStartedData> interface. When this message
    /// is received we fire the first telemetry event to capture which operation and provider is starting.
    /// </summary>
    /// <param name="message">The object that holds the data needed to capture the operationInvoked telemetry data</param>
    public void Receive(ComputeSystemOperationStartedData message)
    {
        _windowEx.DispatcherQueue.TryEnqueue(() =>
        {
            IsOperationInProgress = true;

            _log.Information($"operation '{message.ComputeSystemOperation}' starting for Compute System: {Name} at {DateTime.Now}");
            TelemetryFactory.Get<ITelemetry>().Log(
                "Environment_OperationInvoked_Event",
                LogLevel.Measure,
                new EnvironmentOperationUserEvent(message.TelemetryStatus, message.ComputeSystemOperation, ComputeSystem!.AssociatedProviderId, message.ActivityId));
        });
    }

    /// <summary>
    /// Implements the Receive method from the IRecipient<ComputeSystemOperationCompletedData> interface. When this message
    /// is received the operation is completed and we can log the result of the operation.
    /// </summary>
    /// <param name="message">The object that holds the data needed to capture the operationInvoked telemetry data</param>
    public void Receive(ComputeSystemOperationCompletedData message)
    {
        _windowEx.DispatcherQueue.TryEnqueue(() =>
        {
            _log.Information($"operation '{message.ComputeSystemOperation}' completed for Compute System: {Name} at {DateTime.Now}");

            var completionStatus = EnvironmentsTelemetryStatus.Succeeded;

            if ((message.OperationResult == null) || (message.OperationResult.Result.Status == ProviderOperationStatus.Failure))
            {
                completionStatus = EnvironmentsTelemetryStatus.Failed;
                LogFailure(message.OperationResult);
            }

            TelemetryFactory.Get<ITelemetry>().Log(
                "Environment_OperationInvoked_Event",
                LogLevel.Measure,
                new EnvironmentOperationUserEvent(completionStatus, message.ComputeSystemOperation, ComputeSystem!.AssociatedProviderId, message.ActivityId));

            IsOperationInProgress = false;
        });
    }

    /// <summary>
    /// Register the ViewModel to receive messages for the start and completion of operations from all view models within the
    /// DotOperation and LaunchOperation lists. When there is an operation this ViewModel will receive the started and
    /// the completed messages.
    /// </summary>
    private void RegisterForAllOperationMessages()
    {
        _log.Information($"Registering ComputeSystemViewModel '{Name}' from provider '{ProviderDisplayName}' with WeakReferenceMessenger at {DateTime.Now}");

        foreach (var dotOperation in DotOperations!)
        {
            WeakReferenceMessenger.Default.Register<ComputeSystemOperationStartedData, OperationsViewModel>(this, dotOperation);
            WeakReferenceMessenger.Default.Register<ComputeSystemOperationCompletedData, OperationsViewModel>(this, dotOperation);
        }

        foreach (var launchOperation in LaunchOperations!)
        {
            WeakReferenceMessenger.Default.Register<ComputeSystemOperationStartedData, OperationsViewModel>(this, launchOperation);
            WeakReferenceMessenger.Default.Register<ComputeSystemOperationCompletedData, OperationsViewModel>(this, launchOperation);
=======
    private bool IsComputeSystemStateTransitioning(ComputeSystemState state)
    {
        switch (state)
        {
            case ComputeSystemState.Starting:
            case ComputeSystemState.Saving:
            case ComputeSystemState.Stopping:
            case ComputeSystemState.Pausing:
            case ComputeSystemState.Restarting:
            case ComputeSystemState.Creating:
            case ComputeSystemState.Deleting:
                return true;
            default:
                return false;
        }
    }

    private void SetupOperationProgressBasedOnState()
    {
        if (IsComputeSystemStateTransitioning(State))
        {
            IsOperationInProgress = true;
        }
        else
        {
            IsOperationInProgress = false;
        }

        if ((State != ComputeSystemState.Creating) || (State != ComputeSystemState.Deleting))
        {
            ShouldShowLaunchOperation = true;
        }

        if (State == ComputeSystemState.Deleted)
        {
            RemoveComputeSystem();
        }
    }

    private void UpdateOperationsPostCreation(ComputeSystemState previousState, ComputeSystemState newState)
    {
        // supported operations may have changed after creation, so we'll update them
        if ((previousState == ComputeSystemState.Creating) && (previousState != newState))
        {
            LaunchOperations.Clear();
            DotOperations!.Clear();

            foreach (var buttonOperation in DataExtractor.FillLaunchButtonOperations(ComputeSystem!))
            {
                LaunchOperations.Add(buttonOperation);
            }

            foreach (var dotOperation in DataExtractor.FillDotButtonOperations(ComputeSystem!))
            {
                LaunchOperations.Add(dotOperation);
            }
>>>>>>> 6df049af
        }
    }
}
<|MERGE_RESOLUTION|>--- conflicted
+++ resolved
@@ -1,355 +1,351 @@
-﻿// Copyright (c) Microsoft Corporation.
-// Licensed under the MIT License.
-
-using System;
-using System.Collections.ObjectModel;
-using System.Numerics;
-using System.Threading.Tasks;
-using Antlr4.Runtime.Misc;
-using CommunityToolkit.Mvvm.ComponentModel;
-using CommunityToolkit.Mvvm.Input;
-using CommunityToolkit.Mvvm.Messaging;
-using DevHome.Common.Environments.Helpers;
-using DevHome.Common.Environments.Models;
-using DevHome.Common.Environments.Services;
-using DevHome.Common.Extensions;
-<<<<<<< HEAD
-using DevHome.Common.TelemetryEvents.Environments;
-=======
-using DevHome.Common.Services;
->>>>>>> 6df049af
-using DevHome.Common.TelemetryEvents.SetupFlow.Environments;
-using DevHome.Environments.Helpers;
-using DevHome.Environments.Models;
-using DevHome.Telemetry;
-using Microsoft.Windows.DevHome.SDK;
-using Serilog;
-using WinUIEx;
-using WinUIEx.Messaging;
-
-namespace DevHome.Environments.ViewModels;
-
-/// <summary>
-/// View model for a compute system. Each 'card' in the UI represents a compute system.
-/// Contains an instance of the compute system object as well.
-/// </summary>
-public partial class ComputeSystemViewModel : ComputeSystemCardBase, IRecipient<ComputeSystemOperationStartedData>, IRecipient<ComputeSystemOperationCompletedData>
-{
-    private readonly ILogger _log = Log.ForContext("SourceContext", nameof(ComputeSystemViewModel));
-
-    private readonly StringResource _stringResource;
-
-    private readonly WindowEx _windowEx;
-
-    private readonly IComputeSystemManager _computeSystemManager;
-
-    // Launch button operations
-    public ObservableCollection<OperationsViewModel> LaunchOperations { get; set; }
-
-    public ObservableCollection<CardProperty> Properties { get; set; } = new();
-
-    public string PackageFullName { get; set; }
-
-    private readonly Func<ComputeSystemCardBase, bool> _removalAction;
-
-    public ComputeSystemViewModel(
-        IComputeSystemManager manager,
-        IComputeSystem system,
-        ComputeSystemProvider provider,
-        Func<ComputeSystemCardBase, bool> removalAction,
-        string packageFullName,
-        WindowEx windowEx)
-    {
-        _windowEx = windowEx;
-        _computeSystemManager = manager;
-
-        ComputeSystem = new(system);
-        ProviderDisplayName = provider.DisplayName;
-        PackageFullName = packageFullName;
-        Name = ComputeSystem.DisplayName;
-        AssociatedProviderId = ComputeSystem.AssociatedProviderId!;
-        ComputeSystemId = ComputeSystem.Id!;
-        _removalAction = removalAction;
-        ShouldShowLaunchOperation = true;
-
-        if (!string.IsNullOrEmpty(ComputeSystem.SupplementalDisplayName))
-        {
-            AlternativeName = new string("(" + ComputeSystem.SupplementalDisplayName + ")");
-        }
-
-        LaunchOperations = new ObservableCollection<OperationsViewModel>(DataExtractor.FillLaunchButtonOperations(ComputeSystem));
-        DotOperations = new ObservableCollection<OperationsViewModel>(DataExtractor.FillDotButtonOperations(ComputeSystem));
-        HeaderImage = CardProperty.ConvertMsResourceToIcon(provider.Icon, packageFullName);
-        ComputeSystem.StateChanged += _computeSystemManager.OnComputeSystemStateChanged;
-        _computeSystemManager.ComputeSystemStateChanged += OnComputeSystemStateChanged;
-
-        _stringResource = new StringResource("DevHome.Environments.pri", "DevHome.Environments/Resources");
-    }
-
-    public async Task InitializeCardDataAsync()
-    {
-        await InitializeStateAsync();
-        await SetBodyImageAsync();
-        await SetPropertiesAsync();
-        await InitializePinDataAsync();
-    }
-
-    private async Task InitializePinDataAsync()
-    {
-        // We know ComputeSystem and DotOperations are initialized in the constructor so it's safe to use
-        var operations = new ObservableCollection<OperationsViewModel>(await DataExtractor.FillDotButtonPinOperationsAsync(ComputeSystem!));
-        foreach (var operation in operations)
-        {
-            DotOperations!.Add(operation);
-        }
-    }
-
-    private async Task InitializeStateAsync()
-    {
-        var result = await ComputeSystem!.GetStateAsync();
-        if (result.Result.Status == ProviderOperationStatus.Failure)
-        {
-            _log.Error($"Failed to get state for {ComputeSystem.DisplayName} due to {result.Result.DiagnosticText}");
-        }
-
-        State = result.State;
-        StateColor = ComputeSystemHelpers.GetColorBasedOnState(State);
-
-        SetupOperationProgressBasedOnState();
-    }
-
-    private async Task SetBodyImageAsync()
-    {
-        BodyImage = await ComputeSystemHelpers.GetBitmapImageAsync(ComputeSystem!);
-    }
-
-    private async Task SetPropertiesAsync()
-    {
-        foreach (var property in await ComputeSystemHelpers.GetComputeSystemPropertiesAsync(ComputeSystem!, PackageFullName))
-        {
-            Properties.Add(property);
-        }
-    }
-
-    public void OnComputeSystemStateChanged(ComputeSystem sender, ComputeSystemState newState)
-    {
-        _windowEx.DispatcherQueue.TryEnqueue(() =>
-        {
-            if (sender.Id == ComputeSystem!.Id)
-            {
-                UpdateOperationsPostCreation(State, newState);
-                State = newState;
-                StateColor = ComputeSystemHelpers.GetColorBasedOnState(newState);
-                SetupOperationProgressBasedOnState();
-            }
-        });
-    }
-
-    public void RemoveStateChangedHandler()
-    {
-        ComputeSystem!.StateChanged -= _computeSystemManager.OnComputeSystemStateChanged;
-        _computeSystemManager.ComputeSystemStateChanged -= OnComputeSystemStateChanged;
-
-        // Unregister from all operation messages
-        WeakReferenceMessenger.Default.UnregisterAll(this);
-    }
-
-    [RelayCommand]
-    public void LaunchAction()
-    {
-        LastConnected = DateTime.Now;
-
-        // We'll need to disable the card UI while the operation is in progress and handle failures.
-        Task.Run(async () =>
-        {
-            _windowEx.DispatcherQueue.TryEnqueue(() =>
-            {
-                UiMessageToDisplay = _stringResource.GetLocalized("LaunchingEnvironmentText");
-                IsOperationInProgress = true;
-            });
-
-            TelemetryFactory.Get<ITelemetry>().Log(
-                "Environment_Launch_Event",
-                LogLevel.Critical,
-                new EnvironmentLaunchUserEvent(ComputeSystem!.AssociatedProviderId, EnvironmentsTelemetryStatus.Started));
-
-            var operationResult = await ComputeSystem!.ConnectAsync(string.Empty);
-
-            var completionStatus = EnvironmentsTelemetryStatus.Succeeded;
-            var completionMessage = _stringResource.GetLocalized("LaunchingEnvironmentSuccessText");
-            var operationFailed = (operationResult == null) || (operationResult.Result.Status == ProviderOperationStatus.Failure);
-
-            if (operationFailed)
-            {
-                completionStatus = EnvironmentsTelemetryStatus.Failed;
-                LogFailure(operationResult);
-
-                var messageWhenNull = _stringResource.GetLocalized("LaunchingEnvironmentFailedUnKnownReasonText");
-                completionMessage =
-                    (operationResult != null) ? _stringResource.GetLocalized("LaunchingEnvironmentFailedText", operationResult.Result.DisplayMessage) : messageWhenNull;
-            }
-
-            TelemetryFactory.Get<ITelemetry>().Log(
-                "Environment_Launch_Event",
-                LogLevel.Critical,
-                new EnvironmentLaunchUserEvent(ComputeSystem!.AssociatedProviderId, completionStatus));
-
-            _windowEx.DispatcherQueue.TryEnqueue(() =>
-            {
-                UiMessageToDisplay = completionMessage;
-                IsOperationInProgress = false;
-                UiMessageToDisplay = operationFailed ? UiMessageToDisplay : string.Empty;
-            });
-        });
-    }
-
-    private void RemoveComputeSystem()
-    {
-        _windowEx.DispatcherQueue.TryEnqueue(() =>
-        {
-            _log.Information($"Removing Compute system with Name: {ComputeSystem!.DisplayName} from UI");
-            _removalAction(this);
-            RemoveStateChangedHandler();
-        });
-    }
-
-    private void LogFailure(ComputeSystemOperationResult? computeSystemOperationResult)
-    {
-        if (computeSystemOperationResult == null)
-        {
-            _log.Error($"Launch operation failed for {ComputeSystem}. The ComputeSystemOperationResult was null");
-        }
-        else
-        {
-            _log.Error(computeSystemOperationResult.Result.ExtendedError, $"Launch operation failed for {ComputeSystem} error: {computeSystemOperationResult.Result.DiagnosticText}");
-        }
-    }
-
-<<<<<<< HEAD
-    /// <summary>
-    /// Implements the Receive method from the IRecipient<ComputeSystemOperationStartedData> interface. When this message
-    /// is received we fire the first telemetry event to capture which operation and provider is starting.
-    /// </summary>
-    /// <param name="message">The object that holds the data needed to capture the operationInvoked telemetry data</param>
-    public void Receive(ComputeSystemOperationStartedData message)
-    {
-        _windowEx.DispatcherQueue.TryEnqueue(() =>
-        {
-            IsOperationInProgress = true;
-
-            _log.Information($"operation '{message.ComputeSystemOperation}' starting for Compute System: {Name} at {DateTime.Now}");
-            TelemetryFactory.Get<ITelemetry>().Log(
-                "Environment_OperationInvoked_Event",
-                LogLevel.Measure,
-                new EnvironmentOperationUserEvent(message.TelemetryStatus, message.ComputeSystemOperation, ComputeSystem!.AssociatedProviderId, message.ActivityId));
-        });
-    }
-
-    /// <summary>
-    /// Implements the Receive method from the IRecipient<ComputeSystemOperationCompletedData> interface. When this message
-    /// is received the operation is completed and we can log the result of the operation.
-    /// </summary>
-    /// <param name="message">The object that holds the data needed to capture the operationInvoked telemetry data</param>
-    public void Receive(ComputeSystemOperationCompletedData message)
-    {
-        _windowEx.DispatcherQueue.TryEnqueue(() =>
-        {
-            _log.Information($"operation '{message.ComputeSystemOperation}' completed for Compute System: {Name} at {DateTime.Now}");
-
-            var completionStatus = EnvironmentsTelemetryStatus.Succeeded;
-
-            if ((message.OperationResult == null) || (message.OperationResult.Result.Status == ProviderOperationStatus.Failure))
-            {
-                completionStatus = EnvironmentsTelemetryStatus.Failed;
-                LogFailure(message.OperationResult);
-            }
-
-            TelemetryFactory.Get<ITelemetry>().Log(
-                "Environment_OperationInvoked_Event",
-                LogLevel.Measure,
-                new EnvironmentOperationUserEvent(completionStatus, message.ComputeSystemOperation, ComputeSystem!.AssociatedProviderId, message.ActivityId));
-
-            IsOperationInProgress = false;
-        });
-    }
-
-    /// <summary>
-    /// Register the ViewModel to receive messages for the start and completion of operations from all view models within the
-    /// DotOperation and LaunchOperation lists. When there is an operation this ViewModel will receive the started and
-    /// the completed messages.
-    /// </summary>
-    private void RegisterForAllOperationMessages()
-    {
-        _log.Information($"Registering ComputeSystemViewModel '{Name}' from provider '{ProviderDisplayName}' with WeakReferenceMessenger at {DateTime.Now}");
-
-        foreach (var dotOperation in DotOperations!)
-        {
-            WeakReferenceMessenger.Default.Register<ComputeSystemOperationStartedData, OperationsViewModel>(this, dotOperation);
-            WeakReferenceMessenger.Default.Register<ComputeSystemOperationCompletedData, OperationsViewModel>(this, dotOperation);
-        }
-
-        foreach (var launchOperation in LaunchOperations!)
-        {
-            WeakReferenceMessenger.Default.Register<ComputeSystemOperationStartedData, OperationsViewModel>(this, launchOperation);
-            WeakReferenceMessenger.Default.Register<ComputeSystemOperationCompletedData, OperationsViewModel>(this, launchOperation);
-=======
-    private bool IsComputeSystemStateTransitioning(ComputeSystemState state)
-    {
-        switch (state)
-        {
-            case ComputeSystemState.Starting:
-            case ComputeSystemState.Saving:
-            case ComputeSystemState.Stopping:
-            case ComputeSystemState.Pausing:
-            case ComputeSystemState.Restarting:
-            case ComputeSystemState.Creating:
-            case ComputeSystemState.Deleting:
-                return true;
-            default:
-                return false;
-        }
-    }
-
-    private void SetupOperationProgressBasedOnState()
-    {
-        if (IsComputeSystemStateTransitioning(State))
-        {
-            IsOperationInProgress = true;
-        }
-        else
-        {
-            IsOperationInProgress = false;
-        }
-
-        if ((State != ComputeSystemState.Creating) || (State != ComputeSystemState.Deleting))
-        {
-            ShouldShowLaunchOperation = true;
-        }
-
-        if (State == ComputeSystemState.Deleted)
-        {
-            RemoveComputeSystem();
-        }
-    }
-
-    private void UpdateOperationsPostCreation(ComputeSystemState previousState, ComputeSystemState newState)
-    {
-        // supported operations may have changed after creation, so we'll update them
-        if ((previousState == ComputeSystemState.Creating) && (previousState != newState))
-        {
-            LaunchOperations.Clear();
-            DotOperations!.Clear();
-
-            foreach (var buttonOperation in DataExtractor.FillLaunchButtonOperations(ComputeSystem!))
-            {
-                LaunchOperations.Add(buttonOperation);
-            }
-
-            foreach (var dotOperation in DataExtractor.FillDotButtonOperations(ComputeSystem!))
-            {
-                LaunchOperations.Add(dotOperation);
-            }
->>>>>>> 6df049af
-        }
-    }
-}
+﻿// Copyright (c) Microsoft Corporation.
+// Licensed under the MIT License.
+
+using System;
+using System.Collections.ObjectModel;
+using System.Numerics;
+using System.Threading.Tasks;
+using Antlr4.Runtime.Misc;
+using CommunityToolkit.Mvvm.ComponentModel;
+using CommunityToolkit.Mvvm.Input;
+using CommunityToolkit.Mvvm.Messaging;
+using DevHome.Common.Environments.Helpers;
+using DevHome.Common.Environments.Models;
+using DevHome.Common.Environments.Services;
+using DevHome.Common.Extensions;
+using DevHome.Common.Services;
+using DevHome.Common.TelemetryEvents.Environments;
+using DevHome.Common.TelemetryEvents.SetupFlow.Environments;
+using DevHome.Environments.Helpers;
+using DevHome.Environments.Models;
+using DevHome.Telemetry;
+using Microsoft.Windows.DevHome.SDK;
+using Serilog;
+using WinUIEx;
+using WinUIEx.Messaging;
+
+namespace DevHome.Environments.ViewModels;
+
+/// <summary>
+/// View model for a compute system. Each 'card' in the UI represents a compute system.
+/// Contains an instance of the compute system object as well.
+/// </summary>
+public partial class ComputeSystemViewModel : ComputeSystemCardBase, IRecipient<ComputeSystemOperationStartedData>, IRecipient<ComputeSystemOperationCompletedData>
+{
+    private readonly ILogger _log = Log.ForContext("SourceContext", nameof(ComputeSystemViewModel));
+
+    private readonly StringResource _stringResource;
+
+    private readonly WindowEx _windowEx;
+
+    private readonly IComputeSystemManager _computeSystemManager;
+
+    // Launch button operations
+    public ObservableCollection<OperationsViewModel> LaunchOperations { get; set; }
+
+    public ObservableCollection<CardProperty> Properties { get; set; } = new();
+
+    public string PackageFullName { get; set; }
+
+    private readonly Func<ComputeSystemCardBase, bool> _removalAction;
+
+    public ComputeSystemViewModel(
+        IComputeSystemManager manager,
+        IComputeSystem system,
+        ComputeSystemProvider provider,
+        Func<ComputeSystemCardBase, bool> removalAction,
+        string packageFullName,
+        WindowEx windowEx)
+    {
+        _windowEx = windowEx;
+        _computeSystemManager = manager;
+
+        ComputeSystem = new(system);
+        ProviderDisplayName = provider.DisplayName;
+        PackageFullName = packageFullName;
+        Name = ComputeSystem.DisplayName;
+        AssociatedProviderId = ComputeSystem.AssociatedProviderId!;
+        ComputeSystemId = ComputeSystem.Id!;
+        _removalAction = removalAction;
+        ShouldShowLaunchOperation = true;
+
+        if (!string.IsNullOrEmpty(ComputeSystem.SupplementalDisplayName))
+        {
+            AlternativeName = new string("(" + ComputeSystem.SupplementalDisplayName + ")");
+        }
+
+        LaunchOperations = new ObservableCollection<OperationsViewModel>(DataExtractor.FillLaunchButtonOperations(ComputeSystem));
+        DotOperations = new ObservableCollection<OperationsViewModel>(DataExtractor.FillDotButtonOperations(ComputeSystem));
+        HeaderImage = CardProperty.ConvertMsResourceToIcon(provider.Icon, packageFullName);
+        ComputeSystem.StateChanged += _computeSystemManager.OnComputeSystemStateChanged;
+        _computeSystemManager.ComputeSystemStateChanged += OnComputeSystemStateChanged;
+
+        _stringResource = new StringResource("DevHome.Environments.pri", "DevHome.Environments/Resources");
+    }
+
+    public async Task InitializeCardDataAsync()
+    {
+        await InitializeStateAsync();
+        await SetBodyImageAsync();
+        await SetPropertiesAsync();
+        await InitializePinDataAsync();
+    }
+
+    private async Task InitializePinDataAsync()
+    {
+        // We know ComputeSystem and DotOperations are initialized in the constructor so it's safe to use
+        var operations = new ObservableCollection<OperationsViewModel>(await DataExtractor.FillDotButtonPinOperationsAsync(ComputeSystem!));
+        foreach (var operation in operations)
+        {
+            DotOperations!.Add(operation);
+        }
+    }
+
+    private async Task InitializeStateAsync()
+    {
+        var result = await ComputeSystem!.GetStateAsync();
+        if (result.Result.Status == ProviderOperationStatus.Failure)
+        {
+            _log.Error($"Failed to get state for {ComputeSystem.DisplayName} due to {result.Result.DiagnosticText}");
+        }
+
+        State = result.State;
+        StateColor = ComputeSystemHelpers.GetColorBasedOnState(State);
+
+        SetupOperationProgressBasedOnState();
+    }
+
+    private async Task SetBodyImageAsync()
+    {
+        BodyImage = await ComputeSystemHelpers.GetBitmapImageAsync(ComputeSystem!);
+    }
+
+    private async Task SetPropertiesAsync()
+    {
+        foreach (var property in await ComputeSystemHelpers.GetComputeSystemPropertiesAsync(ComputeSystem!, PackageFullName))
+        {
+            Properties.Add(property);
+        }
+    }
+
+    public void OnComputeSystemStateChanged(ComputeSystem sender, ComputeSystemState newState)
+    {
+        _windowEx.DispatcherQueue.TryEnqueue(() =>
+        {
+            if (sender.Id == ComputeSystem!.Id)
+            {
+                UpdateOperationsPostCreation(State, newState);
+                State = newState;
+                StateColor = ComputeSystemHelpers.GetColorBasedOnState(newState);
+                SetupOperationProgressBasedOnState();
+            }
+        });
+    }
+
+    public void RemoveStateChangedHandler()
+    {
+        ComputeSystem!.StateChanged -= _computeSystemManager.OnComputeSystemStateChanged;
+        _computeSystemManager.ComputeSystemStateChanged -= OnComputeSystemStateChanged;
+
+        // Unregister from all operation messages
+        WeakReferenceMessenger.Default.UnregisterAll(this);
+    }
+
+    [RelayCommand]
+    public void LaunchAction()
+    {
+        LastConnected = DateTime.Now;
+
+        // We'll need to disable the card UI while the operation is in progress and handle failures.
+        Task.Run(async () =>
+        {
+            _windowEx.DispatcherQueue.TryEnqueue(() =>
+            {
+                UiMessageToDisplay = _stringResource.GetLocalized("LaunchingEnvironmentText");
+                IsOperationInProgress = true;
+            });
+
+            TelemetryFactory.Get<ITelemetry>().Log(
+                "Environment_Launch_Event",
+                LogLevel.Critical,
+                new EnvironmentLaunchUserEvent(ComputeSystem!.AssociatedProviderId, EnvironmentsTelemetryStatus.Started));
+
+            var operationResult = await ComputeSystem!.ConnectAsync(string.Empty);
+
+            var completionStatus = EnvironmentsTelemetryStatus.Succeeded;
+            var completionMessage = _stringResource.GetLocalized("LaunchingEnvironmentSuccessText");
+            var operationFailed = (operationResult == null) || (operationResult.Result.Status == ProviderOperationStatus.Failure);
+
+            if (operationFailed)
+            {
+                completionStatus = EnvironmentsTelemetryStatus.Failed;
+                LogFailure(operationResult);
+
+                var messageWhenNull = _stringResource.GetLocalized("LaunchingEnvironmentFailedUnKnownReasonText");
+                completionMessage =
+                    (operationResult != null) ? _stringResource.GetLocalized("LaunchingEnvironmentFailedText", operationResult.Result.DisplayMessage) : messageWhenNull;
+            }
+
+            TelemetryFactory.Get<ITelemetry>().Log(
+                "Environment_Launch_Event",
+                LogLevel.Critical,
+                new EnvironmentLaunchUserEvent(ComputeSystem!.AssociatedProviderId, completionStatus));
+
+            _windowEx.DispatcherQueue.TryEnqueue(() =>
+            {
+                UiMessageToDisplay = completionMessage;
+                IsOperationInProgress = false;
+                UiMessageToDisplay = operationFailed ? UiMessageToDisplay : string.Empty;
+            });
+        });
+    }
+
+    private void RemoveComputeSystem()
+    {
+        _windowEx.DispatcherQueue.TryEnqueue(() =>
+        {
+            _log.Information($"Removing Compute system with Name: {ComputeSystem!.DisplayName} from UI");
+            _removalAction(this);
+            RemoveStateChangedHandler();
+        });
+    }
+
+    private void LogFailure(ComputeSystemOperationResult? computeSystemOperationResult)
+    {
+        if (computeSystemOperationResult == null)
+        {
+            _log.Error($"Launch operation failed for {ComputeSystem}. The ComputeSystemOperationResult was null");
+        }
+        else
+        {
+            _log.Error(computeSystemOperationResult.Result.ExtendedError, $"Launch operation failed for {ComputeSystem} error: {computeSystemOperationResult.Result.DiagnosticText}");
+        }
+    }
+
+    /// <summary>
+    /// Implements the Receive method from the IRecipient<ComputeSystemOperationStartedData> interface. When this message
+    /// is received we fire the first telemetry event to capture which operation and provider is starting.
+    /// </summary>
+    /// <param name="message">The object that holds the data needed to capture the operationInvoked telemetry data</param>
+    public void Receive(ComputeSystemOperationStartedData message)
+    {
+        _windowEx.DispatcherQueue.TryEnqueue(() =>
+        {
+            IsOperationInProgress = true;
+
+            _log.Information($"operation '{message.ComputeSystemOperation}' starting for Compute System: {Name} at {DateTime.Now}");
+            TelemetryFactory.Get<ITelemetry>().Log(
+                "Environment_OperationInvoked_Event",
+                LogLevel.Measure,
+                new EnvironmentOperationUserEvent(message.TelemetryStatus, message.ComputeSystemOperation, ComputeSystem!.AssociatedProviderId, message.ActivityId));
+        });
+    }
+
+    /// <summary>
+    /// Implements the Receive method from the IRecipient<ComputeSystemOperationCompletedData> interface. When this message
+    /// is received the operation is completed and we can log the result of the operation.
+    /// </summary>
+    /// <param name="message">The object that holds the data needed to capture the operationInvoked telemetry data</param>
+    public void Receive(ComputeSystemOperationCompletedData message)
+    {
+        _windowEx.DispatcherQueue.TryEnqueue(() =>
+        {
+            _log.Information($"operation '{message.ComputeSystemOperation}' completed for Compute System: {Name} at {DateTime.Now}");
+
+            var completionStatus = EnvironmentsTelemetryStatus.Succeeded;
+
+            if ((message.OperationResult == null) || (message.OperationResult.Result.Status == ProviderOperationStatus.Failure))
+            {
+                completionStatus = EnvironmentsTelemetryStatus.Failed;
+                LogFailure(message.OperationResult);
+            }
+
+            TelemetryFactory.Get<ITelemetry>().Log(
+                "Environment_OperationInvoked_Event",
+                LogLevel.Measure,
+                new EnvironmentOperationUserEvent(completionStatus, message.ComputeSystemOperation, ComputeSystem!.AssociatedProviderId, message.ActivityId));
+
+            IsOperationInProgress = false;
+        });
+    }
+
+    /// <summary>
+    /// Register the ViewModel to receive messages for the start and completion of operations from all view models within the
+    /// DotOperation and LaunchOperation lists. When there is an operation this ViewModel will receive the started and
+    /// the completed messages.
+    /// </summary>
+    private void RegisterForAllOperationMessages()
+    {
+        _log.Information($"Registering ComputeSystemViewModel '{Name}' from provider '{ProviderDisplayName}' with WeakReferenceMessenger at {DateTime.Now}");
+
+        foreach (var dotOperation in DotOperations!)
+        {
+            WeakReferenceMessenger.Default.Register<ComputeSystemOperationStartedData, OperationsViewModel>(this, dotOperation);
+            WeakReferenceMessenger.Default.Register<ComputeSystemOperationCompletedData, OperationsViewModel>(this, dotOperation);
+        }
+
+        foreach (var launchOperation in LaunchOperations!)
+        {
+            WeakReferenceMessenger.Default.Register<ComputeSystemOperationStartedData, OperationsViewModel>(this, launchOperation);
+            WeakReferenceMessenger.Default.Register<ComputeSystemOperationCompletedData, OperationsViewModel>(this, launchOperation);
+    }
+
+    private bool IsComputeSystemStateTransitioning(ComputeSystemState state)
+    {
+        switch (state)
+        {
+            case ComputeSystemState.Starting:
+            case ComputeSystemState.Saving:
+            case ComputeSystemState.Stopping:
+            case ComputeSystemState.Pausing:
+            case ComputeSystemState.Restarting:
+            case ComputeSystemState.Creating:
+            case ComputeSystemState.Deleting:
+                return true;
+            default:
+                return false;
+        }
+    }
+
+    private void SetupOperationProgressBasedOnState()
+    {
+        if (IsComputeSystemStateTransitioning(State))
+        {
+            IsOperationInProgress = true;
+        }
+        else
+        {
+            IsOperationInProgress = false;
+        }
+
+        if ((State != ComputeSystemState.Creating) || (State != ComputeSystemState.Deleting))
+        {
+            ShouldShowLaunchOperation = true;
+        }
+
+        if (State == ComputeSystemState.Deleted)
+        {
+            RemoveComputeSystem();
+        }
+    }
+
+    private void UpdateOperationsPostCreation(ComputeSystemState previousState, ComputeSystemState newState)
+    {
+        // supported operations may have changed after creation, so we'll update them
+        if ((previousState == ComputeSystemState.Creating) && (previousState != newState))
+        {
+            LaunchOperations.Clear();
+            DotOperations!.Clear();
+
+            foreach (var buttonOperation in DataExtractor.FillLaunchButtonOperations(ComputeSystem!))
+            {
+                LaunchOperations.Add(buttonOperation);
+            }
+
+            foreach (var dotOperation in DataExtractor.FillDotButtonOperations(ComputeSystem!))
+            {
+                LaunchOperations.Add(dotOperation);
+            }
+        }
+    }
+}