--- conflicted
+++ resolved
@@ -1,159 +1,60 @@
-<<<<<<< HEAD
-﻿// Copyright (c) Microsoft Corporation.
-// Licensed under the MIT License.
-
-using System;
-using System.Collections.ObjectModel;
-using System.Text;
-using CommunityToolkit.Mvvm.ComponentModel;
-using DevHome.Common.Environments.Models;
-using DevHome.Common.Services;
-using Microsoft.UI.Xaml.Media.Imaging;
-using Microsoft.Windows.DevHome.SDK;
-using Windows.Foundation;
-
-namespace DevHome.Environments.ViewModels;
-
-/// <summary>
-/// Base class for all compute system cards that will appear in the UI.
-/// </summary>
-public abstract partial class ComputeSystemCardBase : ObservableObject
-{
-    public string Name { get; protected set; } = string.Empty;
-
-    public string AlternativeName { get; protected set; } = string.Empty;
-
-    public DateTime LastConnected { get; protected set; } = DateTime.Now;
-
-    public bool IsCardCreating { get; protected set; }
-
-    public event TypedEventHandler<ComputeSystemCardBase, string>? ComputeSystemErrorReceived;
-
-    // Will hold the supported actions that the user can perform on in the UI. E.g Remove button
-    public ObservableCollection<OperationsViewModel> DotOperations { get; protected set; } = new();
-
-    [ObservableProperty]
-    private ComputeSystemState _state;
-
-    [ObservableProperty]
-    private bool _isOperationInProgress;
-
-    [ObservableProperty]
-    private CardStateColor _stateColor;
-
-    [ObservableProperty]
-    private bool _shouldShowLaunchOperation;
-
-    /// <summary>
-    /// This string can, and should, be in a resource file.  But can't because this string used in a
-    /// data template.
-    /// </summary>
-    [ObservableProperty]
-    private string _moreOptionsButtonName;
-
-    public BitmapImage? HeaderImage { get; protected set; }
-
-    public BitmapImage? BodyImage { get; protected set; }
-
-    public string ProviderDisplayName { get; protected set; } = string.Empty;
-
-    public string AssociatedProviderId { get; protected set; } = string.Empty;
-
-    public string ComputeSystemId { get; protected set; } = string.Empty;
-
-    private readonly StringResource _stringResource = new("DevHome.Environments.pri", "DevHome.Environments/Resources");
-
-    private readonly StringResource _stringResourceCommon = new("DevHome.Common.pri", "DevHome.Common/Resources");
-
-    [ObservableProperty]
-    private string _uiMessageToDisplay = string.Empty;
-
-    public ComputeSystemCardBase()
-    {
-        _moreOptionsButtonName = _stringResource.GetLocalized("MoreOptionsButtonName");
-    }
-
-    public override string ToString()
-    {
-        var description = new StringBuilder(Name);
-
-        if (!string.IsNullOrEmpty(AlternativeName))
-        {
-            description.Append(AlternativeName);
-        }
-
-        description.Append(_stringResourceCommon.GetLocalized($"ComputeSystem{State}"));
-        return description.ToString();
-    }
-
-    /// <summary>
-    /// Common way to send error message to UI for classes that implement ComputeSystemCardBase
-    /// </summary>
-    /// <param name="errorMessage">Error message to send to the user</param>
-    public virtual void OnErrorReceived(string errorMessage)
-    {
-        ComputeSystemErrorReceived?.Invoke(this, errorMessage);
-    }
-}
-=======
-﻿// Copyright (c) Microsoft Corporation.
-// Licensed under the MIT License.
-
-using System;
-using System.Collections.ObjectModel;
-using CommunityToolkit.Mvvm.ComponentModel;
-using DevHome.Common.Environments.Models;
-using Microsoft.UI.Xaml.Media.Imaging;
-using Microsoft.Windows.DevHome.SDK;
-
-namespace DevHome.Environments.ViewModels;
-
-/// <summary>
-/// Base class for all compute system cards that will appear in the UI.
-/// </summary>
-public abstract partial class ComputeSystemCardBase : ObservableObject
-{
-    public string Name { get; protected set; } = string.Empty;
-
-    public string AlternativeName { get; protected set; } = string.Empty;
-
-    public DateTime LastConnected { get; protected set; } = DateTime.Now;
-
-    public bool IsCreateComputeSystemOperation { get; protected set; }
-
-    // Will hold the supported actions that the user can perform on in the UI. E.g Remove button
-    public ObservableCollection<OperationsViewModel> DotOperations { get; protected set; } = new();
-
-    [ObservableProperty]
-    private ComputeSystemState _state;
-
-    [ObservableProperty]
-    private bool _isOperationInProgress;
-
-    [ObservableProperty]
-    private CardStateColor _stateColor;
-
-    [ObservableProperty]
-    private bool _shouldShowLaunchOperation;
-
-    public BitmapImage? HeaderImage { get; protected set; } = new();
-
-    public BitmapImage? BodyImage { get; protected set; } = new();
-
-    public ComputeSystem? ComputeSystem { get; protected set; }
-
-    public string ProviderDisplayName { get; protected set; } = string.Empty;
-
-    public string AssociatedProviderId { get; protected set; } = string.Empty;
-
-    public string ComputeSystemId { get; protected set; } = string.Empty;
-
-    [ObservableProperty]
-    private string _uiMessageToDisplay = string.Empty;
-
-    public override string ToString()
-    {
-        return $"{Name} {AlternativeName}";
-    }
-}
->>>>>>> 2306045f
+﻿// Copyright (c) Microsoft Corporation.
+// Licensed under the MIT License.
+
+using System;
+using System.Collections.ObjectModel;
+using CommunityToolkit.Mvvm.ComponentModel;
+using DevHome.Common.Environments.Models;
+using Microsoft.UI.Xaml.Media.Imaging;
+using Microsoft.Windows.DevHome.SDK;
+
+namespace DevHome.Environments.ViewModels;
+
+/// <summary>
+/// Base class for all compute system cards that will appear in the UI.
+/// </summary>
+public abstract partial class ComputeSystemCardBase : ObservableObject
+{
+    public string Name { get; protected set; } = string.Empty;
+
+    public string AlternativeName { get; protected set; } = string.Empty;
+
+    public DateTime LastConnected { get; protected set; } = DateTime.Now;
+
+    public bool IsCreateComputeSystemOperation { get; protected set; }
+
+    // Will hold the supported actions that the user can perform on in the UI. E.g Remove button
+    public ObservableCollection<OperationsViewModel> DotOperations { get; protected set; } = new();
+
+    [ObservableProperty]
+    private ComputeSystemState _state;
+
+    [ObservableProperty]
+    private bool _isOperationInProgress;
+
+    [ObservableProperty]
+    private CardStateColor _stateColor;
+
+    [ObservableProperty]
+    private bool _shouldShowLaunchOperation;
+
+    public BitmapImage? HeaderImage { get; protected set; } = new();
+
+    public BitmapImage? BodyImage { get; protected set; } = new();
+
+    public ComputeSystem? ComputeSystem { get; protected set; }
+
+    public string ProviderDisplayName { get; protected set; } = string.Empty;
+
+    public string AssociatedProviderId { get; protected set; } = string.Empty;
+
+    public string ComputeSystemId { get; protected set; } = string.Empty;
+
+    [ObservableProperty]
+    private string _uiMessageToDisplay = string.Empty;
+
+    public override string ToString()
+    {
+        return $"{Name} {AlternativeName}";
+    }
+}