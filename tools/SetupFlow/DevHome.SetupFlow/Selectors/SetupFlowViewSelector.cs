--- conflicted
+++ resolved
@@ -3,7 +3,6 @@
 
 using System;
 using DevHome.SetupFlow.ViewModels;
-using DevHome.SetupFlow.ViewModels.Environments;
 using Microsoft.UI.Xaml;
 using Microsoft.UI.Xaml.Controls;
 
@@ -22,8 +21,6 @@
 
     public DataTemplate SetupTargetTemplate { get; set; }
 
-    public DataTemplate SetupTargetTemplate { get; set; }
-
     public DataTemplate AppManagementTemplate { get; set; }
 
     public DataTemplate ReviewTemplate { get; set; }
@@ -33,12 +30,6 @@
     public DataTemplate SummaryTemplate { get; set; }
 
     public DataTemplate ConfigurationFileTemplate { get; set; }
-
-    public DataTemplate SelectEnvironmentsProviderTemplate { get; set; }
-
-    public DataTemplate EnvironmentCreationOptionsTemplate { get; set; }
-
-    public DataTemplate QuickstartPlaygroundTemplate { get; set; }
 
     protected override DataTemplate SelectTemplateCore(object item)
     {
@@ -66,16 +57,8 @@
             ReviewViewModel => ReviewTemplate,
             LoadingViewModel => LoadingTemplate,
             SummaryViewModel => SummaryTemplate,
-<<<<<<< HEAD
             ConfigurationFileViewModel => ConfigurationFileTemplate,
             SetupTargetViewModel => SetupTargetTemplate,
-            SelectEnvironmentProviderViewModel => SelectEnvironmentsProviderTemplate,
-            EnvironmentCreationOptionsViewModel => EnvironmentCreationOptionsTemplate,
-            QuickstartPlaygroundViewModel => QuickstartPlaygroundTemplate,
-=======
-            ConfigurationFileViewModel => ConfigurationFileTemplate,
-            SetupTargetViewModel => SetupTargetTemplate,
->>>>>>> fe542ed5
             _ => defaultDataTemplate(),
         };
     }
